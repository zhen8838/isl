/*
 * Copyright 2008-2009 Katholieke Universiteit Leuven
 * Copyright 2010      INRIA Saclay
 * Copyright 2012-2013 Ecole Normale Superieure
 *
 * Use of this software is governed by the MIT license
 *
 * Written by Sven Verdoolaege, K.U.Leuven, Departement
 * Computerwetenschappen, Celestijnenlaan 200A, B-3001 Leuven, Belgium
 * and INRIA Saclay - Ile-de-France, Parc Club Orsay Universite,
 * ZAC des vignes, 4 rue Jacques Monod, 91893 Orsay, France 
 * and Ecole Normale Superieure, 45 rue d’Ulm, 75230 Paris, France
 */

#include <stdlib.h>
#include <string.h>
#include <isl_ctx_private.h>
#include <isl_map_private.h>
#include <isl/set.h>
#include <isl_seq.h>
#include <isl_polynomial_private.h>
#include <isl_printer_private.h>
#include <isl_space_private.h>
#include <isl_mat_private.h>
#include <isl_vec_private.h>
#include <isl/union_set.h>
#include <isl/union_map.h>
#include <isl/constraint.h>
#include <isl_local_space_private.h>
#include <isl_aff_private.h>
#include <isl_val_private.h>
#include <isl_constraint_private.h>
#include <isl/ast_build.h>
#include <isl_sort.h>
#include <isl_output_private.h>

#include <bset_to_bmap.c>
#include <set_to_map.c>
#include <uset_to_umap.c>

static const char *s_to[2] = { " -> ", " \\to " };
static const char *s_and[2] = { " and ", " \\wedge " };
static const char *s_or[2] = { " or ", " \\vee " };
static const char *s_le[2] = { "<=", "\\le" };
static const char *s_ge[2] = { ">=", "\\ge" };
static const char *s_open_set[2] = { "{ ", "\\{\\, " };
static const char *s_close_set[2] = { " }", " \\,\\}" };
static const char *s_open_list[2] = { "[", "(" };
static const char *s_close_list[2] = { "]", ")" };
static const char *s_such_that[2] = { " : ", " \\mid " };
static const char *s_open_exists[2] = { "exists (", "\\exists \\, " };
static const char *s_close_exists[2] = { ")", "" };
static const char *s_div_prefix[2] = { "e", "\\alpha_" };
static const char *s_mod[2] = { "mod", "\\bmod" };
static const char *s_param_prefix[2] = { "p", "p_" };
static const char *s_input_prefix[2] = { "i", "i_" };
static const char *s_output_prefix[2] = { "o", "o_" };

static __isl_give isl_printer *print_constraint_polylib(
	struct isl_basic_map *bmap, int ineq, int n, __isl_take isl_printer *p)
{
	int i;
	unsigned n_in = isl_basic_map_dim(bmap, isl_dim_in);
	unsigned n_out = isl_basic_map_dim(bmap, isl_dim_out);
	unsigned nparam = isl_basic_map_dim(bmap, isl_dim_param);
	isl_int *c = ineq ? bmap->ineq[n] : bmap->eq[n];

	p = isl_printer_start_line(p);
	p = isl_printer_print_int(p, ineq);
	for (i = 0; i < n_out; ++i) {
		p = isl_printer_print_str(p, " ");
		p = isl_printer_print_isl_int(p, c[1+nparam+n_in+i]);
	}
	for (i = 0; i < n_in; ++i) {
		p = isl_printer_print_str(p, " ");
		p = isl_printer_print_isl_int(p, c[1+nparam+i]);
	}
	for (i = 0; i < bmap->n_div; ++i) {
		p = isl_printer_print_str(p, " ");
		p = isl_printer_print_isl_int(p, c[1+nparam+n_in+n_out+i]);
	}
	for (i = 0; i < nparam; ++i) {
		p = isl_printer_print_str(p, " ");
		p = isl_printer_print_isl_int(p, c[1+i]);
	}
	p = isl_printer_print_str(p, " ");
	p = isl_printer_print_isl_int(p, c[0]);
	p = isl_printer_end_line(p);
	return p;
}

static __isl_give isl_printer *print_constraints_polylib(
	struct isl_basic_map *bmap, __isl_take isl_printer *p)
{
	int i;

	p = isl_printer_set_isl_int_width(p, 5);

	for (i = 0; i < bmap->n_eq; ++i)
		p = print_constraint_polylib(bmap, 0, i, p);
	for (i = 0; i < bmap->n_ineq; ++i)
		p = print_constraint_polylib(bmap, 1, i, p);

	return p;
}

static __isl_give isl_printer *bset_print_constraints_polylib(
	struct isl_basic_set *bset, __isl_take isl_printer *p)
{
	return print_constraints_polylib(bset_to_bmap(bset), p);
}

static __isl_give isl_printer *isl_basic_map_print_polylib(
	__isl_keep isl_basic_map *bmap, __isl_take isl_printer *p, int ext)
{
	unsigned total = isl_basic_map_total_dim(bmap);
	p = isl_printer_start_line(p);
	p = isl_printer_print_int(p, bmap->n_eq + bmap->n_ineq);
	p = isl_printer_print_str(p, " ");
	p = isl_printer_print_int(p, 1 + total + 1);
	if (ext) {
		p = isl_printer_print_str(p, " ");
		p = isl_printer_print_int(p,
				    isl_basic_map_dim(bmap, isl_dim_out));
		p = isl_printer_print_str(p, " ");
		p = isl_printer_print_int(p,
				    isl_basic_map_dim(bmap, isl_dim_in));
		p = isl_printer_print_str(p, " ");
		p = isl_printer_print_int(p,
				    isl_basic_map_dim(bmap, isl_dim_div));
		p = isl_printer_print_str(p, " ");
		p = isl_printer_print_int(p,
				    isl_basic_map_dim(bmap, isl_dim_param));
	}
	p = isl_printer_end_line(p);
	return print_constraints_polylib(bmap, p);
}

static __isl_give isl_printer *isl_basic_set_print_polylib(
	__isl_keep isl_basic_set *bset, __isl_take isl_printer *p, int ext)
{
	return isl_basic_map_print_polylib(bset_to_bmap(bset), p, ext);
}

static __isl_give isl_printer *isl_map_print_polylib(__isl_keep isl_map *map,
	__isl_take isl_printer *p, int ext)
{
	int i;

	p = isl_printer_start_line(p);
	p = isl_printer_print_int(p, map->n);
	p = isl_printer_end_line(p);
	for (i = 0; i < map->n; ++i) {
		p = isl_printer_start_line(p);
		p = isl_printer_end_line(p);
		p = isl_basic_map_print_polylib(map->p[i], p, ext);
	}
	return p;
}

static __isl_give isl_printer *isl_set_print_polylib(__isl_keep isl_set *set,
	__isl_take isl_printer *p, int ext)
{
	return isl_map_print_polylib(set_to_map(set), p, ext);
}

static int count_same_name(__isl_keep isl_space *dim,
	enum isl_dim_type type, unsigned pos, const char *name)
{
	enum isl_dim_type t;
	unsigned p, s;
	int count = 0;

	for (t = isl_dim_param; t <= type && t <= isl_dim_out; ++t) {
		s = t == type ? pos : isl_space_dim(dim, t);
		for (p = 0; p < s; ++p) {
			const char *n = isl_space_get_dim_name(dim, t, p);
			if (n && !strcmp(n, name))
				count++;
		}
	}
	return count;
}

/* Print the name of the variable of type "type" and position "pos"
 * in "space" to "p".
 */
static __isl_give isl_printer *print_name(__isl_keep isl_space *space,
	__isl_take isl_printer *p, enum isl_dim_type type, unsigned pos,
	int latex)
{
	const char *name;
	char buffer[20];
	int primes;

	name = type == isl_dim_div ? NULL
				   : isl_space_get_dim_name(space, type, pos);

	if (!name) {
		const char *prefix;
		if (type == isl_dim_param)
			prefix = s_param_prefix[latex];
		else if (type == isl_dim_div)
			prefix = s_div_prefix[latex];
		else if (isl_space_is_set(space) || type == isl_dim_in)
			prefix = s_input_prefix[latex];
		else
			prefix = s_output_prefix[latex];
		snprintf(buffer, sizeof(buffer), "%s%d", prefix, pos);
		name = buffer;
	}
	primes = count_same_name(space, name == buffer ? isl_dim_div : type,
				 pos, name);
	p = isl_printer_print_str(p, name);
	while (primes-- > 0)
		p = isl_printer_print_str(p, "'");
	return p;
}

static enum isl_dim_type pos2type(__isl_keep isl_space *dim, unsigned *pos)
{
	enum isl_dim_type type;
	unsigned n_in = isl_space_dim(dim, isl_dim_in);
	unsigned n_out = isl_space_dim(dim, isl_dim_out);
	unsigned nparam = isl_space_dim(dim, isl_dim_param);

	if (*pos < 1 + nparam) {
		type = isl_dim_param;
		*pos -= 1;
	} else if (*pos < 1 + nparam + n_in) {
		type = isl_dim_in;
		*pos -= 1 + nparam;
	} else if (*pos < 1 + nparam + n_in + n_out) {
		type = isl_dim_out;
		*pos -= 1 + nparam + n_in;
	} else {
		type = isl_dim_div;
		*pos -= 1 + nparam + n_in + n_out;
	}

	return type;
}

/* Can the div expression of the integer division at position "row" of "div"
 * be printed?
 * In particular, are the div expressions available and does the selected
 * variable have a known explicit representation?
 * Furthermore, the Omega format does not allow any div expressions
 * to be printed.
 */
static isl_bool can_print_div_expr(__isl_keep isl_printer *p,
	__isl_keep isl_mat *div, int pos)
{
	if (p->output_format == ISL_FORMAT_OMEGA)
		return isl_bool_false;
	if (!div)
		return isl_bool_false;
	return !isl_int_is_zero(div->row[pos][0]);
}

static __isl_give isl_printer *print_div(__isl_keep isl_space *dim,
	__isl_keep isl_mat *div, int pos, __isl_take isl_printer *p);

static __isl_give isl_printer *print_term(__isl_keep isl_space *space,
	__isl_keep isl_mat *div,
	isl_int c, unsigned pos, __isl_take isl_printer *p, int latex)
{
	enum isl_dim_type type;
	int print_div_def;

	if (pos == 0)
		return isl_printer_print_isl_int(p, c);

	type = pos2type(space, &pos);
	print_div_def = type == isl_dim_div && can_print_div_expr(p, div, pos);

	if (isl_int_is_one(c))
		;
	else if (isl_int_is_negone(c))
		p = isl_printer_print_str(p, "-");
	else {
		p = isl_printer_print_isl_int(p, c);
		if (p->output_format == ISL_FORMAT_C || print_div_def)
			p = isl_printer_print_str(p, "*");
	}
	if (print_div_def)
		p = print_div(space, div, pos, p);
	else
		p = print_name(space, p, type, pos, latex);
	return p;
}

static __isl_give isl_printer *print_affine_of_len(__isl_keep isl_space *dim,
	__isl_keep isl_mat *div,
	__isl_take isl_printer *p, isl_int *c, int len)
{
	int i;
	int first;

	for (i = 0, first = 1; i < len; ++i) {
		int flip = 0;
		if (isl_int_is_zero(c[i]))
			continue;
		if (!first) {
			if (isl_int_is_neg(c[i])) {
				flip = 1;
				isl_int_neg(c[i], c[i]);
				p = isl_printer_print_str(p, " - ");
			} else 
				p = isl_printer_print_str(p, " + ");
		}
		first = 0;
		p = print_term(dim, div, c[i], i, p, 0);
		if (flip)
			isl_int_neg(c[i], c[i]);
	}
	if (first)
		p = isl_printer_print_str(p, "0");
	return p;
}

/* Print an affine expression "c"
 * to "p", with the variable names taken from "space" and
 * the integer division definitions taken from "div".
 */
static __isl_give isl_printer *print_affine(__isl_take isl_printer *p,
	__isl_keep isl_space *space, __isl_keep isl_mat *div, isl_int *c)
{
	unsigned n_div;
	unsigned len;

	if (!space || !div)
		return isl_printer_free(p);
	n_div = isl_mat_rows(div);
	len = 1 + isl_space_dim(space, isl_dim_all) + n_div;
	return print_affine_of_len(space, div, p, c, len);
}

/* offset is the offset of local_dim inside data->type of data->space.
 */
static __isl_give isl_printer *print_nested_var_list(__isl_take isl_printer *p,
	__isl_keep isl_space *local_dim, enum isl_dim_type local_type,
	struct isl_print_space_data *data, int offset)
{
	int i;

	if (data->space != local_dim && local_type == isl_dim_out)
		offset += local_dim->n_in;

	for (i = 0; i < isl_space_dim(local_dim, local_type); ++i) {
		if (i)
			p = isl_printer_print_str(p, ", ");
		if (data->print_dim)
			p = data->print_dim(p, data, offset + i);
		else
			p = print_name(data->space, p, data->type, offset + i,
					data->latex);
	}
	return p;
}

static __isl_give isl_printer *print_var_list(__isl_take isl_printer *p,
	__isl_keep isl_space *space, enum isl_dim_type type)
{
	struct isl_print_space_data data = { .space = space, .type = type };

	return print_nested_var_list(p, space, type, &data, 0);
}

static __isl_give isl_printer *print_nested_map_dim(__isl_take isl_printer *p,
	__isl_keep isl_space *local_dim,
	struct isl_print_space_data *data, int offset);

static __isl_give isl_printer *print_nested_tuple(__isl_take isl_printer *p,
	__isl_keep isl_space *local_dim, enum isl_dim_type local_type,
	struct isl_print_space_data *data, int offset)
{
	const char *name = NULL;
	unsigned n = isl_space_dim(local_dim, local_type);
	if ((local_type == isl_dim_in || local_type == isl_dim_out)) {
		name = isl_space_get_tuple_name(local_dim, local_type);
		if (name) {
			if (data->latex)
				p = isl_printer_print_str(p, "\\mathrm{");
			p = isl_printer_print_str(p, name);
			if (data->latex)
				p = isl_printer_print_str(p, "}");
		}
	}
	if (!data->latex || n != 1 || name)
		p = isl_printer_print_str(p, s_open_list[data->latex]);
	if ((local_type == isl_dim_in || local_type == isl_dim_out) &&
	    local_dim->nested[local_type - isl_dim_in]) {
		if (data->space != local_dim && local_type == isl_dim_out)
			offset += local_dim->n_in;
		p = print_nested_map_dim(p,
				local_dim->nested[local_type - isl_dim_in],
				data, offset);
	} else
		p = print_nested_var_list(p, local_dim, local_type, data,
					  offset);
	if (!data->latex || n != 1 || name)
		p = isl_printer_print_str(p, s_close_list[data->latex]);
	return p;
}

static __isl_give isl_printer *print_tuple(__isl_keep isl_space *dim,
	__isl_take isl_printer *p, enum isl_dim_type type,
	struct isl_print_space_data *data)
{
	data->space = dim;
	data->type = type;
	return print_nested_tuple(p, dim, type, data, 0);
}

static __isl_give isl_printer *print_nested_map_dim(__isl_take isl_printer *p,
	__isl_keep isl_space *local_dim,
	struct isl_print_space_data *data, int offset)
{
	p = print_nested_tuple(p, local_dim, isl_dim_in, data, offset);
	p = isl_printer_print_str(p, s_to[data->latex]);
	p = print_nested_tuple(p, local_dim, isl_dim_out, data, offset);

	return p;
}

__isl_give isl_printer *isl_print_space(__isl_keep isl_space *space,
	__isl_take isl_printer *p, int rational,
	struct isl_print_space_data *data)
{
	if (rational && !data->latex)
		p = isl_printer_print_str(p, "rat: ");
	if (isl_space_is_params(space))
		;
	else if (isl_space_is_set(space))
		p = print_tuple(space, p, isl_dim_set, data);
	else {
		p = print_tuple(space, p, isl_dim_in, data);
		p = isl_printer_print_str(p, s_to[data->latex]);
		p = print_tuple(space, p, isl_dim_out, data);
	}

	return p;
}

static __isl_give isl_printer *print_omega_parameters(__isl_keep isl_space *dim,
	__isl_take isl_printer *p)
{
	if (isl_space_dim(dim, isl_dim_param) == 0)
		return p;

	p = isl_printer_start_line(p);
	p = isl_printer_print_str(p, "symbolic ");
	p = print_var_list(p, dim, isl_dim_param);
	p = isl_printer_print_str(p, ";");
	p = isl_printer_end_line(p);
	return p;
}

/* Does the inequality constraint following "i" in "bmap"
 * have an opposite value for the same last coefficient?
 * "last" is the position of the last coefficient of inequality "i".
 * If the next constraint is a div constraint, then it is ignored
 * since div constraints are not printed.
 */
static int next_is_opposite(__isl_keep isl_basic_map *bmap, int i, int last)
{
	unsigned total = isl_basic_map_total_dim(bmap);
	unsigned o_div = isl_basic_map_offset(bmap, isl_dim_div);

	if (i + 1 >= bmap->n_ineq)
		return 0;
	if (isl_seq_last_non_zero(bmap->ineq[i + 1], 1 + total) != last)
		return 0;
	if (last >= o_div) {
		isl_bool is_div;
		is_div = isl_basic_map_is_div_constraint(bmap,
					    bmap->ineq[i + 1], last - o_div);
		if (is_div < 0)
			return -1;
		if (is_div)
			return 0;
	}
	return isl_int_abs_eq(bmap->ineq[i][last], bmap->ineq[i + 1][last]) &&
		!isl_int_eq(bmap->ineq[i][last], bmap->ineq[i + 1][last]);
}

/* Return a string representation of the operator used when
 * printing a constraint where the LHS is greater than or equal to the LHS
 * (sign > 0) or smaller than or equal to the LHS (sign < 0).
 * If "strict" is set, then return the strict version of the comparison
 * operator.
 */
static const char *constraint_op(int sign, int strict, int latex)
{
	if (strict)
		return sign < 0 ? "<" : ">";
	if (sign < 0)
		return s_le[latex];
	else
		return s_ge[latex];
}

/* Print one side of a constraint "c" to "p", with
 * the variable names taken from "space" and the integer division definitions
 * taken from "div".
 * "last" is the position of the last non-zero coefficient.
 * Let c' be the result of zeroing out this coefficient, then
 * the partial constraint
 *
 *	c' op
 *
 * is printed.
 */
static __isl_give isl_printer *print_half_constraint(__isl_take isl_printer *p,
	__isl_keep isl_space *space, __isl_keep isl_mat *div,
	isl_int *c, int last, const char *op, int latex)
{
	isl_int_set_si(c[last], 0);
	p = print_affine(p, space, div, c);

	p = isl_printer_print_str(p, " ");
	p = isl_printer_print_str(p, op);
	p = isl_printer_print_str(p, " ");

	return p;
}

/* Print a constraint "c" to "p", with the variable names
 * taken from "space" and the integer division definitions taken from "div".
 * "last" is the position of the last non-zero coefficient, which is
 * moreover assumed to be negative.
 * Let c' be the result of zeroing out this coefficient, then
 * the constraint is printed in the form
 *
 *	-c[last] op c'
 */
static __isl_give isl_printer *print_constraint(__isl_take isl_printer *p,
	__isl_keep isl_space *space, __isl_keep isl_mat *div,
	isl_int *c, int last, const char *op, int latex)
{
	isl_int_abs(c[last], c[last]);

	p = print_term(space, div, c[last], last, p, latex);

	p = isl_printer_print_str(p, " ");
	p = isl_printer_print_str(p, op);
	p = isl_printer_print_str(p, " ");

	isl_int_set_si(c[last], 0);
	p = print_affine(p, space, div, c);

	return p;
}

/* Given an integer division
 *
 *	floor(f/m)
 *
 * at position "pos" in "div", print the corresponding modulo expression
 *
 *	(f) mod m
 *
 * to "p".  The variable names are taken from "space", while any
 * nested integer division definitions are taken from "div".
 */
static __isl_give isl_printer *print_mod(__isl_take isl_printer *p,
	__isl_keep isl_space *space, __isl_keep isl_mat *div, int pos,
	int latex)
{
	if (!p || !div)
		return isl_printer_free(p);

	p = isl_printer_print_str(p, "(");
	p = print_affine_of_len(space, div, p,
				div->row[pos] + 1, div->n_col - 1);
	p = isl_printer_print_str(p, ") ");
	p = isl_printer_print_str(p, s_mod[latex]);
	p = isl_printer_print_str(p, " ");
	p = isl_printer_print_isl_int(p, div->row[pos][0]);
	return p;
}

/* Can the equality constraints "c" be printed as a modulo constraint?
 * In particular, is of the form
 *
 *	f - a m floor(g/m) = 0,
 *
 * with c = -a m the coefficient at position "pos"?
 * Return the position of the corresponding integer division if so.
 * Return the number of integer divisions if not.
 * Return -1 on error.
 *
 * Modulo constraints are currently not printed in C format.
 * Other than that, "pos" needs to correspond to an integer division
 * with explicit representation and "c" needs to be a multiple
 * of the denominator of the integer division.
 */
static int print_as_modulo_pos(__isl_keep isl_printer *p,
	__isl_keep isl_space *space, __isl_keep isl_mat *div, unsigned pos,
	isl_int c)
{
	isl_bool can_print;
	unsigned n_div;
	enum isl_dim_type type;

	if (!p)
		return -1;
	n_div = isl_mat_rows(div);
	if (p->output_format == ISL_FORMAT_C)
		return n_div;
	type = pos2type(space, &pos);
	if (type != isl_dim_div)
		return n_div;
	can_print = can_print_div_expr(p, div, pos);
	if (can_print < 0)
		return -1;
	if (!can_print)
		return n_div;
	if (!isl_int_is_divisible_by(c, div->row[pos][0]))
		return n_div;
	return pos;
}

/* Print equality constraint "c" to "p" as a modulo constraint,
 * with the variable names taken from "space" and
 * the integer division definitions taken from "div".
 * "last" is the position of the last non-zero coefficient, which is
 * moreover assumed to be negative and a multiple of the denominator
 * of the corresponding integer division.  "div_pos" is the corresponding
 * position in the sequence of integer divisions.
 *
 * The equality is of the form
 *
 *	f - a m floor(g/m) = 0.
 *
 * Print it as
 *
 *	a (g mod m) = -f + a g
 */
static __isl_give isl_printer *print_eq_mod_constraint(
	__isl_take isl_printer *p, __isl_keep isl_space *space,
	__isl_keep isl_mat *div, unsigned div_pos,
	isl_int *c, int last, int latex)
{
	isl_ctx *ctx;
	int multiple;

	ctx = isl_printer_get_ctx(p);
	isl_int_divexact(c[last], c[last], div->row[div_pos][0]);
	isl_int_abs(c[last], c[last]);
	multiple = !isl_int_is_one(c[last]);
	if (multiple) {
		p = isl_printer_print_isl_int(p, c[last]);
		p = isl_printer_print_str(p, "*(");
	}
	p = print_mod(p, space, div, div_pos, latex);
	if (multiple)
		p = isl_printer_print_str(p, ")");
	p = isl_printer_print_str(p, " = ");
	isl_seq_combine(c, ctx->negone, c,
			    c[last], div->row[div_pos] + 1, last);
	isl_int_set_si(c[last], 0);
	p = print_affine(p, space, div, c);
	return p;
}

/* Print equality constraint "c" to "p", with the variable names
 * taken from "space" and the integer division definitions taken from "div".
 * "last" is the position of the last non-zero coefficient, which is
 * moreover assumed to be negative.
 *
 * If possible, print the equality constraint as a modulo constraint.
 */
static __isl_give isl_printer *print_eq_constraint(__isl_take isl_printer *p,
	__isl_keep isl_space *space, __isl_keep isl_mat *div, isl_int *c,
	int last, int latex)
{
	unsigned n_div;
	int div_pos;

	n_div = isl_mat_rows(div);
	div_pos = print_as_modulo_pos(p, space, div, last, c[last]);
	if (div_pos < 0)
		return isl_printer_free(p);
	if (div_pos < n_div)
		return print_eq_mod_constraint(p, space, div, div_pos,
						c, last, latex);
	return print_constraint(p, space, div, c, last, "=", latex);
}

/* Print the constraints of "bmap" to "p".
 * The names of the variables are taken from "space" and
 * the integer division definitions are taken from "div".
 * Div constraints are only printed in "dump" mode.
 * The constraints are sorted prior to printing (except in "dump" mode).
 *
 * If x is the last variable with a non-zero coefficient,
 * then a lower bound
 *
 *	f - a x >= 0
 *
 * is printed as
 *
 *	a x <= f
 *
 * while an upper bound
 *
 *	f + a x >= 0
 *
 * is printed as
 *
 *	a x >= -f
 *
 * If the next constraint has an opposite sign for the same last coefficient,
 * then it is printed as
 *
 *	f >= a x
 *
 * or
 *
 *	-f <= a x
 *
 * instead.  In fact, the "a x" part is not printed explicitly, but
 * reused from the next constraint, which is therefore treated as
 * a first constraint in the conjunction.
 *
 * If the constant term of "f" is -1, then "f" is replaced by "f + 1" and
 * the comparison operator is replaced by the strict variant.
 * Essentially, ">= 1" is replaced by "> 0".
 */
static __isl_give isl_printer *print_constraints(__isl_keep isl_basic_map *bmap,
	__isl_keep isl_space *space, __isl_keep isl_mat *div,
	__isl_take isl_printer *p, int latex)
{
	int i;
	isl_vec *c = NULL;
	int rational = ISL_F_ISSET(bmap, ISL_BASIC_MAP_RATIONAL);
	unsigned total = isl_basic_map_total_dim(bmap);
	unsigned o_div = isl_basic_map_offset(bmap, isl_dim_div);
	int first = 1;
	int dump;

	if (!p)
		return NULL;
	bmap = isl_basic_map_copy(bmap);
	dump = p->dump;
	if (!dump)
		bmap = isl_basic_map_sort_constraints(bmap);
	if (!bmap)
		goto error;

	c = isl_vec_alloc(bmap->ctx, 1 + total);
	if (!c)
		goto error;

	for (i = bmap->n_eq - 1; i >= 0; --i) {
		int l = isl_seq_last_non_zero(bmap->eq[i], 1 + total);
		if (l < 0) {
			if (i != bmap->n_eq - 1)
				p = isl_printer_print_str(p, s_and[latex]);
			p = isl_printer_print_str(p, "0 = 0");
			continue;
		}
		if (!first)
			p = isl_printer_print_str(p, s_and[latex]);
		if (isl_int_is_neg(bmap->eq[i][l]))
			isl_seq_cpy(c->el, bmap->eq[i], 1 + total);
		else
			isl_seq_neg(c->el, bmap->eq[i], 1 + total);
		p = print_eq_constraint(p, space, div, c->el, l, latex);
		first = 0;
	}
	for (i = 0; i < bmap->n_ineq; ++i) {
		int l = isl_seq_last_non_zero(bmap->ineq[i], 1 + total);
		int strict;
		int s;
		const char *op;
		if (l < 0)
			continue;
		if (!dump && l >= o_div &&
		    can_print_div_expr(p, div, l - o_div)) {
			isl_bool is_div;
			is_div = isl_basic_map_is_div_constraint(bmap,
						    bmap->ineq[i], l - o_div);
			if (is_div < 0)
				goto error;
			if (is_div)
				continue;
		}
		if (!first)
			p = isl_printer_print_str(p, s_and[latex]);
		s = isl_int_sgn(bmap->ineq[i][l]);
		strict = !rational && isl_int_is_negone(bmap->ineq[i][0]);
		if (s < 0)
			isl_seq_cpy(c->el, bmap->ineq[i], 1 + total);
		else
			isl_seq_neg(c->el, bmap->ineq[i], 1 + total);
		if (strict)
			isl_int_set_si(c->el[0], 0);
		if (!dump && next_is_opposite(bmap, i, l)) {
			op = constraint_op(-s, strict, latex);
			p = print_half_constraint(p, space, div, c->el, l,
						op, latex);
			first = 1;
		} else {
			op = constraint_op(s, strict, latex);
			p = print_constraint(p, space, div, c->el, l,
						op, latex);
			first = 0;
		}
	}

	isl_basic_map_free(bmap);
	isl_vec_free(c);

	return p;
error:
	isl_basic_map_free(bmap);
	isl_vec_free(c);
	isl_printer_free(p);
	return NULL;
}

static __isl_give isl_printer *print_div(__isl_keep isl_space *dim,
	__isl_keep isl_mat *div, int pos, __isl_take isl_printer *p)
{
	int c;

	if (!p || !div)
		return isl_printer_free(p);

	c = p->output_format == ISL_FORMAT_C;
	p = isl_printer_print_str(p, c ? "floord(" : "floor((");
	p = print_affine_of_len(dim, div, p,
				div->row[pos] + 1, div->n_col - 1);
	p = isl_printer_print_str(p, c ? ", " : ")/");
	p = isl_printer_print_isl_int(p, div->row[pos][0]);
	p = isl_printer_print_str(p, ")");
	return p;
}

/* Print a comma separated list of div names, except those that have
 * a definition that can be printed.
 * If "print_defined_divs" is set, then those div names are printed
 * as well, along with their definitions.
 */
static __isl_give isl_printer *print_div_list(__isl_take isl_printer *p,
	__isl_keep isl_space *space, __isl_keep isl_mat *div, int latex,
	int print_defined_divs)
{
	int i;
	int first = 1;
	unsigned n_div;

	if (!p || !space || !div)
		return isl_printer_free(p);

	n_div = isl_mat_rows(div);

	for (i = 0; i < n_div; ++i) {
		if (!print_defined_divs && can_print_div_expr(p, div, i))
			continue;
		if (!first)
			p = isl_printer_print_str(p, ", ");
		p = print_name(space, p, isl_dim_div, i, latex);
		first = 0;
		if (!can_print_div_expr(p, div, i))
			continue;
		p = isl_printer_print_str(p, " = ");
		p = print_div(space, div, i, p);
	}

	return p;
}

/* Does printing an object with local variables described by "div"
 * require an "exists" clause?
 * That is, are there any local variables without an explicit representation?
 * An exists clause is also needed in "dump" mode because
 * explicit div representations are not printed inline in that case.
 */
static isl_bool need_exists(__isl_keep isl_printer *p, __isl_keep isl_mat *div)
{
	int i, n;

	if (!p || !div)
		return isl_bool_error;
	n = isl_mat_rows(div);
	if (n == 0)
		return isl_bool_false;
	if (p->dump)
		return isl_bool_true;
	for (i = 0; i < n; ++i)
		if (!can_print_div_expr(p, div, i))
			return isl_bool_true;
	return isl_bool_false;
}

/* Print the start of an exists clause, i.e.,
 *
 *	(exists variables:
 *
 * In dump mode, local variables with an explicit definition are printed
 * as well because they will not be printed inline.
 */
static __isl_give isl_printer *open_exists(__isl_take isl_printer *p,
	__isl_keep isl_space *space, __isl_keep isl_mat *div, int latex)
{
	int dump;

	if (!p)
		return NULL;

	dump = p->dump;
	p = isl_printer_print_str(p, s_open_exists[latex]);
	p = print_div_list(p, space, div, latex, dump);
	p = isl_printer_print_str(p, ": ");

	return p;
}

/* Remove the explicit representations of all local variables in "div".
 */
static __isl_give isl_mat *mark_all_unknown(__isl_take isl_mat *div)
{
	int i, n_div;

	if (!div)
		return NULL;

	n_div = isl_mat_rows(div);
	for (i = 0; i < n_div; ++i)
		div = isl_mat_set_element_si(div, i, 0, 0);
	return div;
}

/* Print the constraints of "bmap" to "p".
 * The names of the variables are taken from "space".
 * "latex" is set if the constraints should be printed in LaTeX format.
 * Do not print inline explicit div representations in "dump" mode.
 */
static __isl_give isl_printer *print_disjunct(__isl_keep isl_basic_map *bmap,
	__isl_keep isl_space *space, __isl_take isl_printer *p, int latex)
{
	int dump;
	isl_mat *div;
	isl_bool exists;

	if (!p)
		return NULL;
	dump = p->dump;
	div = isl_basic_map_get_divs(bmap);
	exists = need_exists(p, div);
	if (exists >= 0 && exists)
		p = open_exists(p, space, div, latex);

	if (dump)
		div = mark_all_unknown(div);
	p = print_constraints(bmap, space, div, p, latex);
	isl_mat_free(div);

	if (exists >= 0 && exists)
		p = isl_printer_print_str(p, s_close_exists[latex]);
	return p;
}

/* Print a colon followed by the constraints of "bmap"
 * to "p", provided there are any constraints.
 * The names of the variables are taken from "space".
 * "latex" is set if the constraints should be printed in LaTeX format.
 */
static __isl_give isl_printer *print_optional_disjunct(
	__isl_keep isl_basic_map *bmap, __isl_keep isl_space *space,
	__isl_take isl_printer *p, int latex)
{
	if (isl_basic_map_plain_is_universe(bmap))
		return p;

	p = isl_printer_print_str(p, ": ");
	p = print_disjunct(bmap, space, p, latex);

	return p;
}

static __isl_give isl_printer *basic_map_print_omega(
	__isl_keep isl_basic_map *bmap, __isl_take isl_printer *p)
{
	p = isl_printer_print_str(p, "{ [");
	p = print_var_list(p, bmap->dim, isl_dim_in);
	p = isl_printer_print_str(p, "] -> [");
	p = print_var_list(p, bmap->dim, isl_dim_out);
	p = isl_printer_print_str(p, "] ");
	p = print_optional_disjunct(bmap, bmap->dim, p, 0);
	p = isl_printer_print_str(p, " }");
	return p;
}

static __isl_give isl_printer *basic_set_print_omega(
	__isl_keep isl_basic_set *bset, __isl_take isl_printer *p)
{
	p = isl_printer_print_str(p, "{ [");
	p = print_var_list(p, bset->dim, isl_dim_set);
	p = isl_printer_print_str(p, "] ");
	p = print_optional_disjunct(bset, bset->dim, p, 0);
	p = isl_printer_print_str(p, " }");
	return p;
}

static __isl_give isl_printer *isl_map_print_omega(__isl_keep isl_map *map,
	__isl_take isl_printer *p)
{
	int i;

	for (i = 0; i < map->n; ++i) {
		if (i)
			p = isl_printer_print_str(p, " union ");
		p = basic_map_print_omega(map->p[i], p);
	}
	return p;
}

static __isl_give isl_printer *isl_set_print_omega(__isl_keep isl_set *set,
	__isl_take isl_printer *p)
{
	int i;

	for (i = 0; i < set->n; ++i) {
		if (i)
			p = isl_printer_print_str(p, " union ");
		p = basic_set_print_omega(set->p[i], p);
	}
	return p;
}

/* Print the list of parameters in "space", followed by an arrow, to "p",
 * if there are any parameters.
 */
static __isl_give isl_printer *print_param_tuple(__isl_take isl_printer *p,
	__isl_keep isl_space *space, struct isl_print_space_data *data)
{
	if (!p || !space)
		return isl_printer_free(p);
	if (isl_space_dim(space, isl_dim_param) == 0)
		return p;

	p = print_tuple(space, p, isl_dim_param, data);
	p = isl_printer_print_str(p, s_to[data->latex]);

	return p;
}

static __isl_give isl_printer *isl_basic_map_print_isl(
	__isl_keep isl_basic_map *bmap, __isl_take isl_printer *p,
	int latex)
{
	struct isl_print_space_data data = { .latex = latex };
	int rational = ISL_F_ISSET(bmap, ISL_BASIC_MAP_RATIONAL);

	p = print_param_tuple(p, bmap->dim, &data);
	p = isl_printer_print_str(p, "{ ");
	p = isl_print_space(bmap->dim, p, rational, &data);
	p = isl_printer_print_str(p, " : ");
	p = print_disjunct(bmap, bmap->dim, p, latex);
	p = isl_printer_print_str(p, " }");
	return p;
}

/* Print the disjuncts of a map (or set) "map" to "p".
 * The names of the variables are taken from "space".
 * "latex" is set if the constraints should be printed in LaTeX format.
 */
static __isl_give isl_printer *print_disjuncts_core(__isl_keep isl_map *map,
	__isl_keep isl_space *space, __isl_take isl_printer *p, int latex)
{
	int i;

	if (map->n == 0)
		p = isl_printer_print_str(p, "false");
	for (i = 0; i < map->n; ++i) {
		if (i)
			p = isl_printer_print_str(p, s_or[latex]);
		if (map->n > 1 && map->p[i]->n_eq + map->p[i]->n_ineq > 1)
			p = isl_printer_print_str(p, "(");
		p = print_disjunct(map->p[i], space, p, latex);
		if (map->n > 1 && map->p[i]->n_eq + map->p[i]->n_ineq > 1)
			p = isl_printer_print_str(p, ")");
	}
	return p;
}

/* Print the disjuncts of a map (or set) "map" to "p".
 * The names of the variables are taken from "space".
 * "hull" describes constraints shared by all disjuncts of "map".
 * "latex" is set if the constraints should be printed in LaTeX format.
 *
 * Print the disjuncts as a conjunction of "hull" and
 * the result of removing the constraints of "hull" from "map".
 * If this result turns out to be the universe, then simply print "hull".
 */
static __isl_give isl_printer *print_disjuncts_in_hull(__isl_keep isl_map *map,
	__isl_keep isl_space *space, __isl_take isl_basic_map *hull,
	__isl_take isl_printer *p, int latex)
{
	isl_bool is_universe;

	p = print_disjunct(hull, space, p, latex);
	map = isl_map_plain_gist_basic_map(isl_map_copy(map), hull);
	is_universe = isl_map_plain_is_universe(map);
	if (is_universe < 0)
		goto error;
	if (!is_universe) {
		p = isl_printer_print_str(p, s_and[latex]);
		p = isl_printer_print_str(p, "(");
		p = print_disjuncts_core(map, space, p, latex);
		p = isl_printer_print_str(p, ")");
	}
	isl_map_free(map);

	return p;
error:
	isl_map_free(map);
	isl_printer_free(p);
	return NULL;
}

/* Print the disjuncts of a map (or set) "map" to "p".
 * The names of the variables are taken from "space".
 * "latex" is set if the constraints should be printed in LaTeX format.
 *
 * If there are at least two disjuncts and "dump" mode is not turned out,
 * check for any shared constraints among all disjuncts.
 * If there are any, then print them separately in print_disjuncts_in_hull.
 */
static __isl_give isl_printer *print_disjuncts(__isl_keep isl_map *map,
	__isl_keep isl_space *space, __isl_take isl_printer *p, int latex)
{
	if (isl_map_plain_is_universe(map))
		return p;

	p = isl_printer_print_str(p, s_such_that[latex]);
	if (!p)
		return NULL;

	if (!p->dump && map->n >= 2) {
		isl_basic_map *hull;
		isl_bool is_universe;

		hull = isl_map_plain_unshifted_simple_hull(isl_map_copy(map));
		is_universe = isl_basic_map_plain_is_universe(hull);
		if (is_universe < 0)
			p = isl_printer_free(p);
		else if (!is_universe)
			return print_disjuncts_in_hull(map, space, hull,
							p, latex);
		isl_basic_map_free(hull);
	}

	return print_disjuncts_core(map, space, p, latex);
}

/* Print the disjuncts of a map (or set).
 * The names of the variables are taken from "space".
 * "latex" is set if the constraints should be printed in LaTeX format.
 *
 * If the map turns out to be a universal parameter domain, then
 * we need to print the colon.  Otherwise, the output looks identical
 * to the empty set.
 */
static __isl_give isl_printer *print_disjuncts_map(__isl_keep isl_map *map,
	__isl_keep isl_space *space, __isl_take isl_printer *p, int latex)
{
	if (isl_map_plain_is_universe(map) && isl_space_is_params(map->dim))
		return isl_printer_print_str(p, s_such_that[latex]);
	else
		return print_disjuncts(map, space, p, latex);
}

/* Print the disjuncts of a set.
 * The names of the variables are taken from "space".
 * "latex" is set if the constraints should be printed in LaTeX format.
 */
static __isl_give isl_printer *print_disjuncts_set(__isl_keep isl_set *set,
	__isl_keep isl_space *space, __isl_take isl_printer *p, int latex)
{
	return print_disjuncts_map(set_to_map(set), space, p, latex);
}

struct isl_aff_split {
	isl_basic_map *aff;
	isl_map *map;
};

static void free_split(__isl_take struct isl_aff_split *split, int n)
{
	int i;

	if (!split)
		return;

	for (i = 0; i < n; ++i) {
		isl_basic_map_free(split[i].aff);
		isl_map_free(split[i].map);
	}

	free(split);
}

static __isl_give isl_basic_map *get_aff(__isl_take isl_basic_map *bmap)
{
	int i, j;
	unsigned nparam, n_in, n_out, total;

	bmap = isl_basic_map_cow(bmap);
	if (!bmap)
		return NULL;
	if (isl_basic_map_free_inequality(bmap, bmap->n_ineq) < 0)
		goto error;

	nparam = isl_basic_map_dim(bmap, isl_dim_param);
	n_in = isl_basic_map_dim(bmap, isl_dim_in);
	n_out = isl_basic_map_dim(bmap, isl_dim_out);
	total = isl_basic_map_dim(bmap, isl_dim_all);
	for (i = bmap->n_eq - 1; i >= 0; --i) {
		j = isl_seq_last_non_zero(bmap->eq[i] + 1, total);
		if (j >= nparam && j < nparam + n_in + n_out &&
		    (isl_int_is_one(bmap->eq[i][1 + j]) ||
		     isl_int_is_negone(bmap->eq[i][1 + j])))
			continue;
		if (isl_basic_map_drop_equality(bmap, i) < 0)
			goto error;
	}

	bmap = isl_basic_map_finalize(bmap);

	return bmap;
error:
	isl_basic_map_free(bmap);
	return NULL;
}

static int aff_split_cmp(const void *p1, const void *p2, void *user)
{
	const struct isl_aff_split *s1, *s2;
	s1 = (const struct isl_aff_split *) p1;
	s2 = (const struct isl_aff_split *) p2;

	return isl_basic_map_plain_cmp(s1->aff, s2->aff);
}

static __isl_give isl_basic_map *drop_aff(__isl_take isl_basic_map *bmap,
	__isl_keep isl_basic_map *aff)
{
	int i, j;
	unsigned total;

	if (!bmap || !aff)
		goto error;

	total = isl_space_dim(bmap->dim, isl_dim_all);

	for (i = bmap->n_eq - 1; i >= 0; --i) {
		if (isl_seq_first_non_zero(bmap->eq[i] + 1 + total,
					    bmap->n_div) != -1)
			continue;
		for (j = 0; j < aff->n_eq; ++j) {
			if (!isl_seq_eq(bmap->eq[i], aff->eq[j], 1 + total) &&
			    !isl_seq_is_neg(bmap->eq[i], aff->eq[j], 1 + total))
				continue;
			if (isl_basic_map_drop_equality(bmap, i) < 0)
				goto error;
			break;
		}
	}

	return bmap;
error:
	isl_basic_map_free(bmap);
	return NULL;
}

static __isl_give struct isl_aff_split *split_aff(__isl_keep isl_map *map)
{
	int i, n;
	struct isl_aff_split *split;
	isl_ctx *ctx;

	ctx = isl_map_get_ctx(map);
	split = isl_calloc_array(ctx, struct isl_aff_split, map->n);
	if (!split)
		return NULL;

	for (i = 0; i < map->n; ++i) {
		isl_basic_map *bmap;
		split[i].aff = get_aff(isl_basic_map_copy(map->p[i]));
		bmap = isl_basic_map_copy(map->p[i]);
		bmap = isl_basic_map_cow(bmap);
		bmap = drop_aff(bmap, split[i].aff);
		split[i].map = isl_map_from_basic_map(bmap);
		if (!split[i].aff || !split[i].map)
			goto error;
	}

	if (isl_sort(split, map->n, sizeof(struct isl_aff_split),
			&aff_split_cmp, NULL) < 0)
		goto error;

	n = map->n;
	for (i = n - 1; i >= 1; --i) {
		if (!isl_basic_map_plain_is_equal(split[i - 1].aff,
						 split[i].aff))
			continue;
		isl_basic_map_free(split[i].aff);
		split[i - 1].map = isl_map_union(split[i - 1].map,
						 split[i].map);
		if (i != n - 1)
			split[i] = split[n - 1];
		split[n - 1].aff = NULL;
		split[n - 1].map = NULL;
		--n;
	}

	return split;
error:
	free_split(split, map->n);
	return NULL;
}

static int defining_equality(__isl_keep isl_basic_map *eq,
	__isl_keep isl_space *dim, enum isl_dim_type type, int pos)
{
	int i;
	unsigned total;

	if (!eq)
		return -1;

	pos += isl_space_offset(dim, type);
	total = isl_basic_map_total_dim(eq);

	for (i = 0; i < eq->n_eq; ++i) {
		if (isl_seq_last_non_zero(eq->eq[i] + 1, total) != pos)
			continue;
		if (isl_int_is_one(eq->eq[i][1 + pos]))
			isl_seq_neg(eq->eq[i], eq->eq[i], 1 + total);
		return i;
	}

	return -1;
}

/* Print dimension "pos" of data->space to "p".
 *
 * data->user is assumed to be an isl_basic_map keeping track of equalities.
 *
 * If the current dimension is defined by these equalities, then print
 * the corresponding expression, assigned to the name of the dimension
 * if there is any.  Otherwise, print the name of the dimension.
 */
static __isl_give isl_printer *print_dim_eq(__isl_take isl_printer *p,
	struct isl_print_space_data *data, unsigned pos)
{
	isl_basic_map *eq = data->user;
	int j;

	j = defining_equality(eq, data->space, data->type, pos);
	if (j >= 0) {
		if (isl_space_has_dim_name(data->space, data->type, pos)) {
			p = print_name(data->space, p, data->type, pos,
					data->latex);
			p = isl_printer_print_str(p, " = ");
		}
		pos += 1 + isl_space_offset(data->space, data->type);
		p = print_affine_of_len(data->space, NULL, p, eq->eq[j], pos);
	} else {
		p = print_name(data->space, p, data->type, pos, data->latex);
	}

	return p;
}

static __isl_give isl_printer *print_split_map(__isl_take isl_printer *p,
	struct isl_aff_split *split, int n, __isl_keep isl_space *space)
{
	struct isl_print_space_data data = { 0 };
	int i;
	int rational;

	data.print_dim = &print_dim_eq;
	for (i = 0; i < n; ++i) {
		if (!split[i].map)
			break;
		rational = split[i].map->n > 0 &&
		    ISL_F_ISSET(split[i].map->p[0], ISL_BASIC_MAP_RATIONAL);
		if (i)
			p = isl_printer_print_str(p, "; ");
		data.user = split[i].aff;
		p = isl_print_space(space, p, rational, &data);
		p = print_disjuncts_map(split[i].map, space, p, 0);
	}

	return p;
}

static __isl_give isl_printer *isl_map_print_isl_body(__isl_keep isl_map *map,
	__isl_take isl_printer *p)
{
	struct isl_print_space_data data = { 0 };
	struct isl_aff_split *split = NULL;
	int rational;

	if (!p || !map)
		return isl_printer_free(p);
	if (!p->dump && map->n > 0)
		split = split_aff(map);
	if (split) {
		p = print_split_map(p, split, map->n, map->dim);
	} else {
		rational = map->n > 0 &&
		    ISL_F_ISSET(map->p[0], ISL_BASIC_MAP_RATIONAL);
		p = isl_print_space(map->dim, p, rational, &data);
		p = print_disjuncts_map(map, map->dim, p, 0);
	}
	free_split(split, map->n);
	return p;
}

static __isl_give isl_printer *isl_map_print_isl(__isl_keep isl_map *map,
	__isl_take isl_printer *p)
{
	struct isl_print_space_data data = { 0 };

	p = print_param_tuple(p, map->dim, &data);
	p = isl_printer_print_str(p, s_open_set[0]);
	p = isl_map_print_isl_body(map, p);
	p = isl_printer_print_str(p, s_close_set[0]);
	return p;
}

static __isl_give isl_printer *print_latex_map(__isl_keep isl_map *map,
	__isl_take isl_printer *p, __isl_keep isl_basic_map *aff)
{
	struct isl_print_space_data data = { 0 };

	data.latex = 1;
	p = print_param_tuple(p, map->dim, &data);
	p = isl_printer_print_str(p, s_open_set[1]);
	data.print_dim = &print_dim_eq;
	data.user = aff;
	p = isl_print_space(map->dim, p, 0, &data);
	p = print_disjuncts_map(map, map->dim, p, 1);
	p = isl_printer_print_str(p, s_close_set[1]);

	return p;
}

static __isl_give isl_printer *isl_map_print_latex(__isl_keep isl_map *map,
	__isl_take isl_printer *p)
{
	int i;
	struct isl_aff_split *split = NULL;

	if (map->n > 0)
		split = split_aff(map);

	if (!split)
		return print_latex_map(map, p, NULL);

	for (i = 0; i < map->n; ++i) {
		if (!split[i].map)
			break;
		if (i)
			p = isl_printer_print_str(p, " \\cup ");
		p = print_latex_map(split[i].map, p, split[i].aff);
	}

	free_split(split, map->n);
	return p;
}

__isl_give isl_printer *isl_printer_print_basic_map(__isl_take isl_printer *p,
	__isl_keep isl_basic_map *bmap)
{
	if (!p || !bmap)
		goto error;
	if (p->output_format == ISL_FORMAT_ISL)
		return isl_basic_map_print_isl(bmap, p, 0);
	else if (p->output_format == ISL_FORMAT_OMEGA)
		return basic_map_print_omega(bmap, p);
	isl_assert(bmap->ctx, 0, goto error);
error:
	isl_printer_free(p);
	return NULL;
}

__isl_give isl_printer *isl_printer_print_basic_set(__isl_take isl_printer *p,
	__isl_keep isl_basic_set *bset)
{
	if (!p || !bset)
		goto error;

	if (p->output_format == ISL_FORMAT_ISL)
		return isl_basic_map_print_isl(bset, p, 0);
	else if (p->output_format == ISL_FORMAT_POLYLIB)
		return isl_basic_set_print_polylib(bset, p, 0);
	else if (p->output_format == ISL_FORMAT_EXT_POLYLIB)
		return isl_basic_set_print_polylib(bset, p, 1);
	else if (p->output_format == ISL_FORMAT_POLYLIB_CONSTRAINTS)
		return bset_print_constraints_polylib(bset, p);
	else if (p->output_format == ISL_FORMAT_OMEGA)
		return basic_set_print_omega(bset, p);
	isl_assert(p->ctx, 0, goto error);
error:
	isl_printer_free(p);
	return NULL;
}

__isl_give isl_printer *isl_printer_print_set(__isl_take isl_printer *p,
	__isl_keep isl_set *set)
{
	if (!p || !set)
		goto error;
	if (p->output_format == ISL_FORMAT_ISL)
		return isl_map_print_isl(set_to_map(set), p);
	else if (p->output_format == ISL_FORMAT_POLYLIB)
		return isl_set_print_polylib(set, p, 0);
	else if (p->output_format == ISL_FORMAT_EXT_POLYLIB)
		return isl_set_print_polylib(set, p, 1);
	else if (p->output_format == ISL_FORMAT_OMEGA)
		return isl_set_print_omega(set, p);
	else if (p->output_format == ISL_FORMAT_LATEX)
		return isl_map_print_latex(set_to_map(set), p);
	isl_assert(set->ctx, 0, goto error);
error:
	isl_printer_free(p);
	return NULL;
}

__isl_give isl_printer *isl_printer_print_map(__isl_take isl_printer *p,
	__isl_keep isl_map *map)
{
	if (!p || !map)
		goto error;

	if (p->output_format == ISL_FORMAT_ISL)
		return isl_map_print_isl(map, p);
	else if (p->output_format == ISL_FORMAT_POLYLIB)
		return isl_map_print_polylib(map, p, 0);
	else if (p->output_format == ISL_FORMAT_EXT_POLYLIB)
		return isl_map_print_polylib(map, p, 1);
	else if (p->output_format == ISL_FORMAT_OMEGA)
		return isl_map_print_omega(map, p);
	else if (p->output_format == ISL_FORMAT_LATEX)
		return isl_map_print_latex(map, p);
	isl_assert(map->ctx, 0, goto error);
error:
	isl_printer_free(p);
	return NULL;
}

struct isl_union_print_data {
	isl_printer *p;
	int first;
};

static isl_stat print_map_body(__isl_take isl_map *map, void *user)
{
	struct isl_union_print_data *data;
	data = (struct isl_union_print_data *)user;

	if (!data->first)
		data->p = isl_printer_print_str(data->p, "; ");
	data->first = 0;

	data->p = isl_map_print_isl_body(map, data->p);
	isl_map_free(map);

	return isl_stat_ok;
}

/* Print the body of "umap" (everything except the parameter declarations)
 * to "p" in isl format.
 */
static __isl_give isl_printer *isl_printer_print_union_map_isl_body(
	__isl_take isl_printer *p, __isl_keep isl_union_map *umap)
{
	struct isl_union_print_data data;

	p = isl_printer_print_str(p, s_open_set[0]);
	data.p = p;
	data.first = 1;
	isl_union_map_foreach_map(umap, &print_map_body, &data);
	p = data.p;
	p = isl_printer_print_str(p, s_close_set[0]);
	return p;
}

/* Print the body of "uset" (everything except the parameter declarations)
 * to "p" in isl format.
 */
static __isl_give isl_printer *isl_printer_print_union_set_isl_body(
	__isl_take isl_printer *p, __isl_keep isl_union_set *uset)
{
	return isl_printer_print_union_map_isl_body(p, uset_to_umap(uset));
}

/* Print the isl_union_map "umap" to "p" in isl format.
 */
static __isl_give isl_printer *isl_union_map_print_isl(
	__isl_keep isl_union_map *umap, __isl_take isl_printer *p)
{
	struct isl_print_space_data space_data = { 0 };
	isl_space *space;

	space = isl_union_map_get_space(umap);
	p = print_param_tuple(p, space, &space_data);
	isl_space_free(space);

	p = isl_printer_print_union_map_isl_body(p, umap);

	return p;
}

static isl_stat print_latex_map_body(__isl_take isl_map *map, void *user)
{
	struct isl_union_print_data *data;
	data = (struct isl_union_print_data *)user;

	if (!data->first)
		data->p = isl_printer_print_str(data->p, " \\cup ");
	data->first = 0;

	data->p = isl_map_print_latex(map, data->p);
	isl_map_free(map);

	return isl_stat_ok;
}

static __isl_give isl_printer *isl_union_map_print_latex(
	__isl_keep isl_union_map *umap, __isl_take isl_printer *p)
{
	struct isl_union_print_data data = { p, 1 };
	isl_union_map_foreach_map(umap, &print_latex_map_body, &data);
	p = data.p;
	return p;
}

__isl_give isl_printer *isl_printer_print_union_map(__isl_take isl_printer *p,
	__isl_keep isl_union_map *umap)
{
	if (!p || !umap)
		goto error;

	if (p->output_format == ISL_FORMAT_ISL)
		return isl_union_map_print_isl(umap, p);
	if (p->output_format == ISL_FORMAT_LATEX)
		return isl_union_map_print_latex(umap, p);

	isl_die(p->ctx, isl_error_invalid,
		"invalid output format for isl_union_map", goto error);
error:
	isl_printer_free(p);
	return NULL;
}

__isl_give isl_printer *isl_printer_print_union_set(__isl_take isl_printer *p,
	__isl_keep isl_union_set *uset)
{
	if (!p || !uset)
		goto error;

	if (p->output_format == ISL_FORMAT_ISL)
		return isl_union_map_print_isl(uset_to_umap(uset), p);
	if (p->output_format == ISL_FORMAT_LATEX)
		return isl_union_map_print_latex(uset_to_umap(uset), p);

	isl_die(p->ctx, isl_error_invalid,
		"invalid output format for isl_union_set", goto error);
error:
	isl_printer_free(p);
	return NULL;
}

static int upoly_rec_n_non_zero(__isl_keep struct isl_upoly_rec *rec)
{
	int i;
	int n;

	for (i = 0, n = 0; i < rec->n; ++i)
		if (!isl_upoly_is_zero(rec->p[i]))
			++n;

	return n;
}

static __isl_give isl_printer *upoly_print_cst(__isl_keep struct isl_upoly *up,
	__isl_take isl_printer *p, int first)
{
	struct isl_upoly_cst *cst;
	int neg;

	cst = isl_upoly_as_cst(up);
	if (!cst)
		goto error;
	neg = !first && isl_int_is_neg(cst->n);
	if (!first)
		p = isl_printer_print_str(p, neg ? " - " :  " + ");
	if (neg)
		isl_int_neg(cst->n, cst->n);
	if (isl_int_is_zero(cst->d)) {
		int sgn = isl_int_sgn(cst->n);
		p = isl_printer_print_str(p, sgn < 0 ? "-infty" :
					    sgn == 0 ? "NaN" : "infty");
	} else
		p = isl_printer_print_isl_int(p, cst->n);
	if (neg)
		isl_int_neg(cst->n, cst->n);
	if (!isl_int_is_zero(cst->d) && !isl_int_is_one(cst->d)) {
		p = isl_printer_print_str(p, "/");
		p = isl_printer_print_isl_int(p, cst->d);
	}
	return p;
error:
	isl_printer_free(p);
	return NULL;
}

static __isl_give isl_printer *print_base(__isl_take isl_printer *p,
	__isl_keep isl_space *dim, __isl_keep isl_mat *div, int var)
{
	unsigned total;

	total = isl_space_dim(dim, isl_dim_all);
	if (var < total)
		p = print_term(dim, NULL, dim->ctx->one, 1 + var, p, 0);
	else
		p = print_div(dim, div, var - total, p);
	return p;
}

static __isl_give isl_printer *print_pow(__isl_take isl_printer *p,
	__isl_keep isl_space *dim, __isl_keep isl_mat *div, int var, int exp)
{
	p = print_base(p, dim, div, var);
	if (exp == 1)
		return p;
	if (p->output_format == ISL_FORMAT_C) {
		int i;
		for (i = 1; i < exp; ++i) {
			p = isl_printer_print_str(p, "*");
			p = print_base(p, dim, div, var);
		}
	} else {
		p = isl_printer_print_str(p, "^");
		p = isl_printer_print_int(p, exp);
	}
	return p;
}

/* Print the polynomial "up" defined over the domain space "space" and
 * local variables defined by "div" to "p".
 */
static __isl_give isl_printer *upoly_print(__isl_keep struct isl_upoly *up,
	__isl_keep isl_space *space, __isl_keep isl_mat *div,
	__isl_take isl_printer *p)
{
	int i, n, first, print_parens;
	struct isl_upoly_rec *rec;

	if (!p || !up || !space || !div)
		goto error;

	if (isl_upoly_is_cst(up))
		return upoly_print_cst(up, p, 1);

	rec = isl_upoly_as_rec(up);
	if (!rec)
		goto error;
	n = upoly_rec_n_non_zero(rec);
	print_parens = n > 1;
	if (print_parens)
		p = isl_printer_print_str(p, "(");
	for (i = 0, first = 1; i < rec->n; ++i) {
		if (isl_upoly_is_zero(rec->p[i]))
			continue;
		if (isl_upoly_is_negone(rec->p[i])) {
			if (!i)
				p = isl_printer_print_str(p, "-1");
			else if (first)
				p = isl_printer_print_str(p, "-");
			else
				p = isl_printer_print_str(p, " - ");
		} else if (isl_upoly_is_cst(rec->p[i]) &&
				!isl_upoly_is_one(rec->p[i]))
			p = upoly_print_cst(rec->p[i], p, first);
		else {
			if (!first)
				p = isl_printer_print_str(p, " + ");
			if (i == 0 || !isl_upoly_is_one(rec->p[i]))
				p = upoly_print(rec->p[i], space, div, p);
		}
		first = 0;
		if (i == 0)
			continue;
		if (!isl_upoly_is_one(rec->p[i]) &&
		    !isl_upoly_is_negone(rec->p[i]))
			p = isl_printer_print_str(p, " * ");
		p = print_pow(p, space, div, rec->up.var, i);
	}
	if (print_parens)
		p = isl_printer_print_str(p, ")");
	return p;
error:
	isl_printer_free(p);
	return NULL;
}

static __isl_give isl_printer *print_qpolynomial(__isl_take isl_printer *p,
	__isl_keep isl_qpolynomial *qp)
{
	if (!p || !qp)
		goto error;
	p = upoly_print(qp->upoly, qp->dim, qp->div, p);
	return p;
error:
	isl_printer_free(p);
	return NULL;
}

static __isl_give isl_printer *print_qpolynomial_isl(__isl_take isl_printer *p,
	__isl_keep isl_qpolynomial *qp)
{
	struct isl_print_space_data data = { 0 };

	if (!p || !qp)
		goto error;

	p = print_param_tuple(p, qp->dim, &data);
	p = isl_printer_print_str(p, "{ ");
	if (!isl_space_is_params(qp->dim)) {
		p = isl_print_space(qp->dim, p, 0, &data);
		p = isl_printer_print_str(p, " -> ");
	}
	p = print_qpolynomial(p, qp);
	p = isl_printer_print_str(p, " }");
	return p;
error:
	isl_printer_free(p);
	return NULL;
}

/* Print the quasi-polynomial "qp" to "p" in C format, with the variable names
 * taken from the domain space "space".
 */
static __isl_give isl_printer *print_qpolynomial_c(__isl_take isl_printer *p,
	__isl_keep isl_space *space, __isl_keep isl_qpolynomial *qp)
{
	isl_int den;

	isl_int_init(den);
	isl_qpolynomial_get_den(qp, &den);
	if (!isl_int_is_one(den)) {
		isl_qpolynomial *f;
		p = isl_printer_print_str(p, "(");
		qp = isl_qpolynomial_copy(qp);
		f = isl_qpolynomial_rat_cst_on_domain(isl_space_copy(qp->dim),
						den, qp->dim->ctx->one);
		qp = isl_qpolynomial_mul(qp, f);
	}
	if (qp)
		p = upoly_print(qp->upoly, space, qp->div, p);
	else
		p = isl_printer_free(p);
	if (!isl_int_is_one(den)) {
		p = isl_printer_print_str(p, ")/");
		p = isl_printer_print_isl_int(p, den);
		isl_qpolynomial_free(qp);
	}
	isl_int_clear(den);
	return p;
}

__isl_give isl_printer *isl_printer_print_qpolynomial(
	__isl_take isl_printer *p, __isl_keep isl_qpolynomial *qp)
{
	if (!p || !qp)
		goto error;

	if (p->output_format == ISL_FORMAT_ISL)
		return print_qpolynomial_isl(p, qp);
	else if (p->output_format == ISL_FORMAT_C)
		return print_qpolynomial_c(p, qp->dim, qp);
	else
		isl_die(qp->dim->ctx, isl_error_unsupported,
			"output format not supported for isl_qpolynomials",
			goto error);
error:
	isl_printer_free(p);
	return NULL;
}

void isl_qpolynomial_print(__isl_keep isl_qpolynomial *qp, FILE *out,
	unsigned output_format)
{
	isl_printer *p;

	if  (!qp)
		return;

	isl_assert(qp->dim->ctx, output_format == ISL_FORMAT_ISL, return);
	p = isl_printer_to_file(qp->dim->ctx, out);
	p = isl_printer_print_qpolynomial(p, qp);
	isl_printer_free(p);
}

static __isl_give isl_printer *qpolynomial_fold_print(
	__isl_keep isl_qpolynomial_fold *fold, __isl_take isl_printer *p)
{
	int i;

	if (fold->type == isl_fold_min)
		p = isl_printer_print_str(p, "min");
	else if (fold->type == isl_fold_max)
		p = isl_printer_print_str(p, "max");
	p = isl_printer_print_str(p, "(");
	for (i = 0; i < fold->n; ++i) {
		if (i)
			p = isl_printer_print_str(p, ", ");
		p = print_qpolynomial(p, fold->qp[i]);
	}
	p = isl_printer_print_str(p, ")");
	return p;
}

void isl_qpolynomial_fold_print(__isl_keep isl_qpolynomial_fold *fold,
	FILE *out, unsigned output_format)
{
	isl_printer *p;

	if (!fold)
		return;

	isl_assert(fold->dim->ctx, output_format == ISL_FORMAT_ISL, return);

	p = isl_printer_to_file(fold->dim->ctx, out);
	p = isl_printer_print_qpolynomial_fold(p, fold);

	isl_printer_free(p);
}

static __isl_give isl_printer *isl_pwqp_print_isl_body(
	__isl_take isl_printer *p, __isl_keep isl_pw_qpolynomial *pwqp)
{
	struct isl_print_space_data data = { 0 };
	int i = 0;

	for (i = 0; i < pwqp->n; ++i) {
		isl_space *space;

		if (i)
			p = isl_printer_print_str(p, "; ");
		space = isl_qpolynomial_get_domain_space(pwqp->p[i].qp);
		if (!isl_space_is_params(space)) {
			p = isl_print_space(space, p, 0, &data);
			p = isl_printer_print_str(p, " -> ");
		}
		p = print_qpolynomial(p, pwqp->p[i].qp);
		p = print_disjuncts(set_to_map(pwqp->p[i].set), space, p, 0);
		isl_space_free(space);
	}

	return p;
}

static __isl_give isl_printer *print_pw_qpolynomial_isl(
	__isl_take isl_printer *p, __isl_keep isl_pw_qpolynomial *pwqp)
{
	struct isl_print_space_data data = { 0 };

	if (!p || !pwqp)
		goto error;

	p = print_param_tuple(p, pwqp->dim, &data);
	p = isl_printer_print_str(p, "{ ");
	if (pwqp->n == 0) {
		if (!isl_space_is_set(pwqp->dim)) {
			p = print_tuple(pwqp->dim, p, isl_dim_in, &data);
			p = isl_printer_print_str(p, " -> ");
		}
		p = isl_printer_print_str(p, "0");
	}
	p = isl_pwqp_print_isl_body(p, pwqp);
	p = isl_printer_print_str(p, " }");
	return p;
error:
	isl_printer_free(p);
	return NULL;
}

void isl_pw_qpolynomial_print(__isl_keep isl_pw_qpolynomial *pwqp, FILE *out,
	unsigned output_format)
{
	isl_printer *p;

	if (!pwqp)
		return;

	p = isl_printer_to_file(pwqp->dim->ctx, out);
	p = isl_printer_set_output_format(p, output_format);
	p = isl_printer_print_pw_qpolynomial(p, pwqp);

	isl_printer_free(p);
}

static __isl_give isl_printer *isl_pwf_print_isl_body(
	__isl_take isl_printer *p, __isl_keep isl_pw_qpolynomial_fold *pwf)
{
	struct isl_print_space_data data = { 0 };
	int i = 0;

	for (i = 0; i < pwf->n; ++i) {
		isl_space *space;

		if (i)
			p = isl_printer_print_str(p, "; ");
		space = isl_qpolynomial_fold_get_domain_space(pwf->p[i].fold);
		if (!isl_space_is_params(space)) {
			p = isl_print_space(space, p, 0, &data);
			p = isl_printer_print_str(p, " -> ");
		}
		p = qpolynomial_fold_print(pwf->p[i].fold, p);
		p = print_disjuncts(set_to_map(pwf->p[i].set), space, p, 0);
		isl_space_free(space);
	}

	return p;
}

static __isl_give isl_printer *print_pw_qpolynomial_fold_isl(
	__isl_take isl_printer *p, __isl_keep isl_pw_qpolynomial_fold *pwf)
{
	struct isl_print_space_data data = { 0 };

	p = print_param_tuple(p, pwf->dim, &data);
	p = isl_printer_print_str(p, "{ ");
	if (pwf->n == 0) {
		if (!isl_space_is_set(pwf->dim)) {
			p = print_tuple(pwf->dim, p, isl_dim_in, &data);
			p = isl_printer_print_str(p, " -> ");
		}
		p = isl_printer_print_str(p, "0");
	}
	p = isl_pwf_print_isl_body(p, pwf);
	p = isl_printer_print_str(p, " }");
	return p;
}

static __isl_give isl_printer *print_affine_c(__isl_take isl_printer *p,
	__isl_keep isl_space *dim, __isl_keep isl_basic_set *bset, isl_int *c);

static __isl_give isl_printer *print_name_c(__isl_take isl_printer *p,
	__isl_keep isl_space *dim,
	__isl_keep isl_basic_set *bset, enum isl_dim_type type, unsigned pos)
{
	if (type == isl_dim_div) {
		p = isl_printer_print_str(p, "floord(");
		p = print_affine_c(p, dim, bset, bset->div[pos] + 1);
		p = isl_printer_print_str(p, ", ");
		p = isl_printer_print_isl_int(p, bset->div[pos][0]);
		p = isl_printer_print_str(p, ")");
	} else {
		const char *name;

		name = isl_space_get_dim_name(dim, type, pos);
		if (!name)
			name = "UNNAMED";
		p = isl_printer_print_str(p, name);
	}
	return p;
}

static __isl_give isl_printer *print_term_c(__isl_take isl_printer *p,
	__isl_keep isl_space *dim,
	__isl_keep isl_basic_set *bset, isl_int c, unsigned pos)
{
	enum isl_dim_type type;

	if (pos == 0)
		return isl_printer_print_isl_int(p, c);

	if (isl_int_is_one(c))
		;
	else if (isl_int_is_negone(c))
		p = isl_printer_print_str(p, "-");
	else {
		p = isl_printer_print_isl_int(p, c);
		p = isl_printer_print_str(p, "*");
	}
	type = pos2type(dim, &pos);
	p = print_name_c(p, dim, bset, type, pos);
	return p;
}

static __isl_give isl_printer *print_partial_affine_c(__isl_take isl_printer *p,
	__isl_keep isl_space *dim,
	__isl_keep isl_basic_set *bset, isl_int *c, unsigned len)
{
	int i;
	int first;

	for (i = 0, first = 1; i < len; ++i) {
		int flip = 0;
		if (isl_int_is_zero(c[i]))
			continue;
		if (!first) {
			if (isl_int_is_neg(c[i])) {
				flip = 1;
				isl_int_neg(c[i], c[i]);
				p = isl_printer_print_str(p, " - ");
			} else 
				p = isl_printer_print_str(p, " + ");
		}
		first = 0;
		p = print_term_c(p, dim, bset, c[i], i);
		if (flip)
			isl_int_neg(c[i], c[i]);
	}
	if (first)
		p = isl_printer_print_str(p, "0");
	return p;
}

static __isl_give isl_printer *print_affine_c(__isl_take isl_printer *p,
	__isl_keep isl_space *dim, __isl_keep isl_basic_set *bset, isl_int *c)
{
	unsigned len = 1 + isl_basic_set_total_dim(bset);
	return print_partial_affine_c(p, dim, bset, c, len);
}

/* We skip the constraint if it is implied by the div expression.
 *
 * *first indicates whether this is the first constraint in the conjunction and
 * is updated if the constraint is actually printed.
 */
static __isl_give isl_printer *print_constraint_c(__isl_take isl_printer *p,
	__isl_keep isl_space *dim,
	__isl_keep isl_basic_set *bset, isl_int *c, const char *op, int *first)
{
	unsigned o_div;
	unsigned n_div;
	int div;

	o_div = isl_basic_set_offset(bset, isl_dim_div);
	n_div = isl_basic_set_dim(bset, isl_dim_div);
	div = isl_seq_last_non_zero(c + o_div, n_div);
	if (div >= 0) {
		isl_bool is_div = isl_basic_set_is_div_constraint(bset, c, div);
		if (is_div < 0)
			return isl_printer_free(p);
		if (is_div)
			return p;
	}

	if (!*first)
		p = isl_printer_print_str(p, " && ");

	p = print_affine_c(p, dim, bset, c);
	p = isl_printer_print_str(p, " ");
	p = isl_printer_print_str(p, op);
	p = isl_printer_print_str(p, " 0");

	*first = 0;

	return p;
}

static __isl_give isl_printer *print_basic_set_c(__isl_take isl_printer *p,
	__isl_keep isl_space *dim, __isl_keep isl_basic_set *bset)
{
	int i, j;
	int first = 1;
	unsigned n_div = isl_basic_set_dim(bset, isl_dim_div);
	unsigned total = isl_basic_set_total_dim(bset) - n_div;

	for (i = 0; i < bset->n_eq; ++i) {
		j = isl_seq_last_non_zero(bset->eq[i] + 1 + total, n_div);
		if (j < 0)
			p = print_constraint_c(p, dim, bset,
						bset->eq[i], "==", &first);
		else {
			if (i)
				p = isl_printer_print_str(p, " && ");
			p = isl_printer_print_str(p, "(");
			p = print_partial_affine_c(p, dim, bset, bset->eq[i],
						   1 + total + j);
			p = isl_printer_print_str(p, ") % ");
			p = isl_printer_print_isl_int(p,
						bset->eq[i][1 + total + j]);
			p = isl_printer_print_str(p, " == 0");
			first = 0;
		}
	}
	for (i = 0; i < bset->n_ineq; ++i)
		p = print_constraint_c(p, dim, bset, bset->ineq[i], ">=",
					&first);
	return p;
}

static __isl_give isl_printer *print_set_c(__isl_take isl_printer *p,
	__isl_keep isl_space *dim, __isl_keep isl_set *set)
{
	int i;

	if (!set)
		return isl_printer_free(p);

	if (set->n == 0)
		p = isl_printer_print_str(p, "0");

	for (i = 0; i < set->n; ++i) {
		if (i)
			p = isl_printer_print_str(p, " || ");
		if (set->n > 1)
			p = isl_printer_print_str(p, "(");
		p = print_basic_set_c(p, dim, set->p[i]);
		if (set->n > 1)
			p = isl_printer_print_str(p, ")");
	}
	return p;
}

/* Print the piecewise quasi-polynomial "pwqp" to "p" in C format.
 */
static __isl_give isl_printer *print_pw_qpolynomial_c(
	__isl_take isl_printer *p, __isl_keep isl_pw_qpolynomial *pwqp)
{
	int i;
	isl_space *space;

	space = isl_pw_qpolynomial_get_domain_space(pwqp);
	if (pwqp->n == 1 && isl_set_plain_is_universe(pwqp->p[0].set)) {
		p = print_qpolynomial_c(p, space, pwqp->p[0].qp);
		isl_space_free(space);
		return p;
	}

	for (i = 0; i < pwqp->n; ++i) {
		p = isl_printer_print_str(p, "(");
		p = print_set_c(p, space, pwqp->p[i].set);
		p = isl_printer_print_str(p, ") ? (");
		p = print_qpolynomial_c(p, space, pwqp->p[i].qp);
		p = isl_printer_print_str(p, ") : ");
	}

	isl_space_free(space);
	p = isl_printer_print_str(p, "0");
	return p;
}

__isl_give isl_printer *isl_printer_print_pw_qpolynomial(
	__isl_take isl_printer *p, __isl_keep isl_pw_qpolynomial *pwqp)
{
	if (!p || !pwqp)
		goto error;

	if (p->output_format == ISL_FORMAT_ISL)
		return print_pw_qpolynomial_isl(p, pwqp);
	else if (p->output_format == ISL_FORMAT_C)
		return print_pw_qpolynomial_c(p, pwqp);
	isl_assert(p->ctx, 0, goto error);
error:
	isl_printer_free(p);
	return NULL;
}

static isl_stat print_pwqp_body(__isl_take isl_pw_qpolynomial *pwqp, void *user)
{
	struct isl_union_print_data *data;
	data = (struct isl_union_print_data *)user;

	if (!data->first)
		data->p = isl_printer_print_str(data->p, "; ");
	data->first = 0;

	data->p = isl_pwqp_print_isl_body(data->p, pwqp);
	isl_pw_qpolynomial_free(pwqp);

	return isl_stat_ok;
}

static __isl_give isl_printer *print_union_pw_qpolynomial_isl(
	__isl_take isl_printer *p, __isl_keep isl_union_pw_qpolynomial *upwqp)
{
	struct isl_union_print_data data;
	struct isl_print_space_data space_data = { 0 };
	isl_space *space;

	space = isl_union_pw_qpolynomial_get_space(upwqp);
	p = print_param_tuple(p, space, &space_data);
	isl_space_free(space);
	p = isl_printer_print_str(p, "{ ");
	data.p = p;
	data.first = 1;
	isl_union_pw_qpolynomial_foreach_pw_qpolynomial(upwqp, &print_pwqp_body,
							&data);
	p = data.p;
	p = isl_printer_print_str(p, " }");
	return p;
}

__isl_give isl_printer *isl_printer_print_union_pw_qpolynomial(
	__isl_take isl_printer *p, __isl_keep isl_union_pw_qpolynomial *upwqp)
{
	if (!p || !upwqp)
		goto error;

	if (p->output_format == ISL_FORMAT_ISL)
		return print_union_pw_qpolynomial_isl(p, upwqp);
	isl_die(p->ctx, isl_error_invalid,
		"invalid output format for isl_union_pw_qpolynomial",
		goto error);
error:
	isl_printer_free(p);
	return NULL;
}

/* Print the quasi-polynomial reduction "fold" to "p" in C format,
 * with the variable names taken from the domain space "space".
 */
static __isl_give isl_printer *print_qpolynomial_fold_c(
	__isl_take isl_printer *p, __isl_keep isl_space *space,
	__isl_keep isl_qpolynomial_fold *fold)
{
	int i;

	for (i = 0; i < fold->n - 1; ++i)
		if (fold->type == isl_fold_min)
			p = isl_printer_print_str(p, "min(");
		else if (fold->type == isl_fold_max)
			p = isl_printer_print_str(p, "max(");

	for (i = 0; i < fold->n; ++i) {
		if (i)
			p = isl_printer_print_str(p, ", ");
		p = print_qpolynomial_c(p, space, fold->qp[i]);
		if (i)
			p = isl_printer_print_str(p, ")");
	}
	return p;
}

__isl_give isl_printer *isl_printer_print_qpolynomial_fold(
	__isl_take isl_printer *p, __isl_keep isl_qpolynomial_fold *fold)
{
	if  (!p || !fold)
		goto error;
	if (p->output_format == ISL_FORMAT_ISL)
		return qpolynomial_fold_print(fold, p);
	else if (p->output_format == ISL_FORMAT_C)
		return print_qpolynomial_fold_c(p, fold->dim, fold);
	isl_die(p->ctx, isl_error_unsupported, "unsupported output format",
		goto error);
error:
	isl_printer_free(p);
	return NULL;
}

/* Print the piecewise quasi-polynomial reduction "pwf" to "p" in C format.
 */
static __isl_give isl_printer *print_pw_qpolynomial_fold_c(
	__isl_take isl_printer *p, __isl_keep isl_pw_qpolynomial_fold *pwf)
{
	int i;
	isl_space *space;

	space = isl_pw_qpolynomial_fold_get_domain_space(pwf);
	if (pwf->n == 1 && isl_set_plain_is_universe(pwf->p[0].set)) {
		p = print_qpolynomial_fold_c(p, space, pwf->p[0].fold);
		isl_space_free(space);
		return p;
	}

	for (i = 0; i < pwf->n; ++i) {
		p = isl_printer_print_str(p, "(");
		p = print_set_c(p, space, pwf->p[i].set);
		p = isl_printer_print_str(p, ") ? (");
		p = print_qpolynomial_fold_c(p, space, pwf->p[i].fold);
		p = isl_printer_print_str(p, ") : ");
	}

	isl_space_free(space);
	p = isl_printer_print_str(p, "0");
	return p;
}

__isl_give isl_printer *isl_printer_print_pw_qpolynomial_fold(
	__isl_take isl_printer *p, __isl_keep isl_pw_qpolynomial_fold *pwf)
{
	if (!p || !pwf)
		goto error;

	if (p->output_format == ISL_FORMAT_ISL)
		return print_pw_qpolynomial_fold_isl(p, pwf);
	else if (p->output_format == ISL_FORMAT_C)
		return print_pw_qpolynomial_fold_c(p, pwf);
	isl_assert(p->ctx, 0, goto error);
error:
	isl_printer_free(p);
	return NULL;
}

void isl_pw_qpolynomial_fold_print(__isl_keep isl_pw_qpolynomial_fold *pwf,
	FILE *out, unsigned output_format)
{
	isl_printer *p;

	if (!pwf)
		return;

	p = isl_printer_to_file(pwf->dim->ctx, out);
	p = isl_printer_set_output_format(p, output_format);
	p = isl_printer_print_pw_qpolynomial_fold(p, pwf);

	isl_printer_free(p);
}

static isl_stat print_pwf_body(__isl_take isl_pw_qpolynomial_fold *pwf,
	void *user)
{
	struct isl_union_print_data *data;
	data = (struct isl_union_print_data *)user;

	if (!data->first)
		data->p = isl_printer_print_str(data->p, "; ");
	data->first = 0;

	data->p = isl_pwf_print_isl_body(data->p, pwf);
	isl_pw_qpolynomial_fold_free(pwf);

	return isl_stat_ok;
}

static __isl_give isl_printer *print_union_pw_qpolynomial_fold_isl(
	__isl_take isl_printer *p,
	__isl_keep isl_union_pw_qpolynomial_fold *upwf)
{
	struct isl_union_print_data data;
	struct isl_print_space_data space_data = { 0 };
	isl_space *space;

	space = isl_union_pw_qpolynomial_fold_get_space(upwf);
	p = print_param_tuple(p, space, &space_data);
	isl_space_free(space);
	p = isl_printer_print_str(p, "{ ");
	data.p = p;
	data.first = 1;
	isl_union_pw_qpolynomial_fold_foreach_pw_qpolynomial_fold(upwf,
							&print_pwf_body, &data);
	p = data.p;
	p = isl_printer_print_str(p, " }");
	return p;
}

__isl_give isl_printer *isl_printer_print_union_pw_qpolynomial_fold(
	__isl_take isl_printer *p,
	__isl_keep isl_union_pw_qpolynomial_fold *upwf)
{
	if (!p || !upwf)
		goto error;

	if (p->output_format == ISL_FORMAT_ISL)
		return print_union_pw_qpolynomial_fold_isl(p, upwf);
	isl_die(p->ctx, isl_error_invalid,
		"invalid output format for isl_union_pw_qpolynomial_fold",
		goto error);
error:
	isl_printer_free(p);
	return NULL;
}

/* Print the isl_constraint "c" to "p".
 */
__isl_give isl_printer *isl_printer_print_constraint(__isl_take isl_printer *p,
	__isl_keep isl_constraint *c)
{
	struct isl_print_space_data data = { 0 };
	isl_local_space *ls;
	isl_space *space;
	isl_bool exists;

	if (!p || !c)
		goto error;

	ls = isl_constraint_get_local_space(c);
	if (!ls)
		return isl_printer_free(p);
	space = isl_local_space_get_space(ls);
	p = print_param_tuple(p, space, &data);
	p = isl_printer_print_str(p, "{ ");
	p = isl_print_space(space, p, 0, &data);
	p = isl_printer_print_str(p, " : ");
	exists = need_exists(p, ls->div);
	if (exists < 0)
		p = isl_printer_free(p);
	if (exists >= 0 && exists)
		p = open_exists(p, space, ls->div, 0);
	p = print_affine_of_len(space, ls->div, p, c->v->el, c->v->size);
	if (isl_constraint_is_equality(c))
		p = isl_printer_print_str(p, " = 0");
	else
		p = isl_printer_print_str(p, " >= 0");
	if (exists >= 0 && exists)
		p = isl_printer_print_str(p, s_close_exists[0]);
	p = isl_printer_print_str(p, " }");
	isl_space_free(space);
	isl_local_space_free(ls);

	return p;
error:
	isl_printer_free(p);
	return NULL;
}

static __isl_give isl_printer *isl_printer_print_space_isl(
	__isl_take isl_printer *p, __isl_keep isl_space *space)
{
	struct isl_print_space_data data = { 0 };

	if (!space)
		goto error;

	p = print_param_tuple(p, space, &data);

	p = isl_printer_print_str(p, "{ ");
	if (isl_space_is_params(space))
		p = isl_printer_print_str(p, s_such_that[0]);
	else
		p = isl_print_space(space, p, 0, &data);
	p = isl_printer_print_str(p, " }");

	return p;
error:
	isl_printer_free(p);
	return NULL;
}

__isl_give isl_printer *isl_printer_print_space(__isl_take isl_printer *p,
	__isl_keep isl_space *space)
{
	if (!p || !space)
		return isl_printer_free(p);
	if (p->output_format == ISL_FORMAT_ISL)
		return isl_printer_print_space_isl(p, space);
	else if (p->output_format == ISL_FORMAT_OMEGA)
		return print_omega_parameters(space, p);

	isl_die(isl_space_get_ctx(space), isl_error_unsupported,
		"output format not supported for space",
		return isl_printer_free(p));
}

__isl_give isl_printer *isl_printer_print_local_space(__isl_take isl_printer *p,
	__isl_keep isl_local_space *ls)
{
	struct isl_print_space_data data = { 0 };
	unsigned n_div;

	if (!ls)
		goto error;

	p = print_param_tuple(p, ls->dim, &data);
	p = isl_printer_print_str(p, "{ ");
	p = isl_print_space(ls->dim, p, 0, &data);
	n_div = isl_local_space_dim(ls, isl_dim_div);
	if (n_div > 0) {
		p = isl_printer_print_str(p, " : ");
		p = isl_printer_print_str(p, s_open_exists[0]);
		p = print_div_list(p, ls->dim, ls->div, 0, 1);
		p = isl_printer_print_str(p, s_close_exists[0]);
	} else if (isl_space_is_params(ls->dim))
		p = isl_printer_print_str(p, s_such_that[0]);
	p = isl_printer_print_str(p, " }");
	return p;
error:
	isl_printer_free(p);
	return NULL;
}

/* Print the (potentially rational) affine expression "aff" to "p",
 * with the variable names taken from "space".
 */
static __isl_give isl_printer *print_aff_body(__isl_take isl_printer *p,
	__isl_keep isl_space *space, __isl_keep isl_aff *aff)
{
	unsigned total;

	if (isl_aff_is_nan(aff))
		return isl_printer_print_str(p, "NaN");

	total = isl_local_space_dim(aff->ls, isl_dim_all);
	p = isl_printer_print_str(p, "(");
	p = print_affine_of_len(space, aff->ls->div, p,
				aff->v->el + 1, 1 + total);
	if (isl_int_is_one(aff->v->el[0]))
		p = isl_printer_print_str(p, ")");
	else {
		p = isl_printer_print_str(p, ")/");
		p = isl_printer_print_isl_int(p, aff->v->el[0]);
	}

	return p;
}

static __isl_give isl_printer *print_aff(__isl_take isl_printer *p,
	__isl_keep isl_aff *aff)
{
	struct isl_print_space_data data = { 0 };

	if (isl_space_is_params(aff->ls->dim))
		;
	else {
		p = print_tuple(aff->ls->dim, p, isl_dim_set, &data);
		p = isl_printer_print_str(p, " -> ");
	}
	p = isl_printer_print_str(p, "[");
	p = print_aff_body(p, aff->ls->dim, aff);
	p = isl_printer_print_str(p, "]");

	return p;
}

static __isl_give isl_printer *print_aff_isl(__isl_take isl_printer *p,
	__isl_keep isl_aff *aff)
{
	struct isl_print_space_data data = { 0 };

	if (!aff)
		goto error;

	p = print_param_tuple(p, aff->ls->dim, &data);
	p = isl_printer_print_str(p, "{ ");
	p = print_aff(p, aff);
	p = isl_printer_print_str(p, " }");
	return p;
error:
	isl_printer_free(p);
	return NULL;
}

/* Print the body of an isl_pw_aff, i.e., a semicolon delimited
 * sequence of affine expressions, each followed by constraints.
 */
static __isl_give isl_printer *print_pw_aff_body(
	__isl_take isl_printer *p, __isl_keep isl_pw_aff *pa)
{
	int i;

	if (!pa)
		return isl_printer_free(p);

	for (i = 0; i < pa->n; ++i) {
		isl_space *space;

		if (i)
			p = isl_printer_print_str(p, "; ");
		p = print_aff(p, pa->p[i].aff);
		space = isl_aff_get_domain_space(pa->p[i].aff);
		p = print_disjuncts(set_to_map(pa->p[i].set), space, p, 0);
		isl_space_free(space);
	}

	return p;
}

static __isl_give isl_printer *print_pw_aff_isl(__isl_take isl_printer *p,
	__isl_keep isl_pw_aff *pwaff)
{
	struct isl_print_space_data data = { 0 };

	if (!pwaff)
		goto error;

	p = print_param_tuple(p, pwaff->dim, &data);
	p = isl_printer_print_str(p, "{ ");
	p = print_pw_aff_body(p, pwaff);
	p = isl_printer_print_str(p, " }");
	return p;
error:
	isl_printer_free(p);
	return NULL;
}

static __isl_give isl_printer *print_ls_affine_c(__isl_take isl_printer *p,
	__isl_keep isl_local_space *ls, isl_int *c);

static __isl_give isl_printer *print_ls_name_c(__isl_take isl_printer *p,
	__isl_keep isl_local_space *ls, enum isl_dim_type type, unsigned pos)
{
	if (type == isl_dim_div) {
		p = isl_printer_print_str(p, "floord(");
		p = print_ls_affine_c(p, ls, ls->div->row[pos] + 1);
		p = isl_printer_print_str(p, ", ");
		p = isl_printer_print_isl_int(p, ls->div->row[pos][0]);
		p = isl_printer_print_str(p, ")");
	} else {
		const char *name;

		name = isl_space_get_dim_name(ls->dim, type, pos);
		if (!name)
			name = "UNNAMED";
		p = isl_printer_print_str(p, name);
	}
	return p;
}

static __isl_give isl_printer *print_ls_term_c(__isl_take isl_printer *p,
	__isl_keep isl_local_space *ls, isl_int c, unsigned pos)
{
	enum isl_dim_type type;

	if (pos == 0)
		return isl_printer_print_isl_int(p, c);

	if (isl_int_is_one(c))
		;
	else if (isl_int_is_negone(c))
		p = isl_printer_print_str(p, "-");
	else {
		p = isl_printer_print_isl_int(p, c);
		p = isl_printer_print_str(p, "*");
	}
	type = pos2type(ls->dim, &pos);
	p = print_ls_name_c(p, ls, type, pos);
	return p;
}

static __isl_give isl_printer *print_ls_partial_affine_c(
	__isl_take isl_printer *p, __isl_keep isl_local_space *ls,
	isl_int *c, unsigned len)
{
	int i;
	int first;

	for (i = 0, first = 1; i < len; ++i) {
		int flip = 0;
		if (isl_int_is_zero(c[i]))
			continue;
		if (!first) {
			if (isl_int_is_neg(c[i])) {
				flip = 1;
				isl_int_neg(c[i], c[i]);
				p = isl_printer_print_str(p, " - ");
			} else 
				p = isl_printer_print_str(p, " + ");
		}
		first = 0;
		p = print_ls_term_c(p, ls, c[i], i);
		if (flip)
			isl_int_neg(c[i], c[i]);
	}
	if (first)
		p = isl_printer_print_str(p, "0");
	return p;
}

static __isl_give isl_printer *print_ls_affine_c(__isl_take isl_printer *p,
	__isl_keep isl_local_space *ls, isl_int *c)
{
	unsigned len = 1 + isl_local_space_dim(ls, isl_dim_all);
	return print_ls_partial_affine_c(p, ls, c, len);
}

static __isl_give isl_printer *print_aff_c(__isl_take isl_printer *p,
	__isl_keep isl_aff *aff)
{
	unsigned total;

	total = isl_local_space_dim(aff->ls, isl_dim_all);
	if (!isl_int_is_one(aff->v->el[0]))
		p = isl_printer_print_str(p, "(");
	p = print_ls_partial_affine_c(p, aff->ls, aff->v->el + 1, 1 + total);
	if (!isl_int_is_one(aff->v->el[0])) {
		p = isl_printer_print_str(p, ")/");
		p = isl_printer_print_isl_int(p, aff->v->el[0]);
	}
	return p;
}

/* In the C format, we cannot express that "pwaff" may be undefined
 * on parts of the domain space.  We therefore assume that the expression
 * will only be evaluated on its definition domain and compute the gist
 * of each cell with respect to this domain.
 */
static __isl_give isl_printer *print_pw_aff_c(__isl_take isl_printer *p,
	__isl_keep isl_pw_aff *pwaff)
{
	isl_set *domain;
	isl_ast_build *build;
	isl_ast_expr *expr;

	if (pwaff->n < 1)
		isl_die(p->ctx, isl_error_unsupported,
			"cannot print empty isl_pw_aff in C format",
			return isl_printer_free(p));

	domain = isl_pw_aff_domain(isl_pw_aff_copy(pwaff));
	build = isl_ast_build_from_context(domain);
	expr = isl_ast_build_expr_from_pw_aff(build, isl_pw_aff_copy(pwaff));
	p = isl_printer_print_ast_expr(p, expr);
	isl_ast_expr_free(expr);
	isl_ast_build_free(build);

	return p;
}

__isl_give isl_printer *isl_printer_print_aff(__isl_take isl_printer *p,
	__isl_keep isl_aff *aff)
{
	if (!p || !aff)
		goto error;

	if (p->output_format == ISL_FORMAT_ISL)
		return print_aff_isl(p, aff);
	else if (p->output_format == ISL_FORMAT_C)
		return print_aff_c(p, aff);
	isl_die(p->ctx, isl_error_unsupported, "unsupported output format",
		goto error);
error:
	isl_printer_free(p);
	return NULL;
}

__isl_give isl_printer *isl_printer_print_pw_aff(__isl_take isl_printer *p,
	__isl_keep isl_pw_aff *pwaff)
{
	if (!p || !pwaff)
		goto error;

	if (p->output_format == ISL_FORMAT_ISL)
		return print_pw_aff_isl(p, pwaff);
	else if (p->output_format == ISL_FORMAT_C)
		return print_pw_aff_c(p, pwaff);
	isl_die(p->ctx, isl_error_unsupported, "unsupported output format",
		goto error);
error:
	isl_printer_free(p);
	return NULL;
}

/* Print "pa" in a sequence of isl_pw_affs delimited by semicolons.
 * Each isl_pw_aff itself is also printed as semicolon delimited
 * sequence of pieces.
 * If data->first = 1, then this is the first in the sequence.
 * Update data->first to tell the next element that it is not the first.
 */
static isl_stat print_pw_aff_body_wrap(__isl_take isl_pw_aff *pa,
	void *user)
{
	struct isl_union_print_data *data;
	data = (struct isl_union_print_data *) user;

	if (!data->first)
		data->p = isl_printer_print_str(data->p, "; ");
	data->first = 0;

	data->p = print_pw_aff_body(data->p, pa);
	isl_pw_aff_free(pa);

	return data->p ? isl_stat_ok : isl_stat_error;
}

/* Print the body of an isl_union_pw_aff, i.e., a semicolon delimited
 * sequence of affine expressions, each followed by constraints,
 * with the sequence enclosed in braces.
 */
static __isl_give isl_printer *print_union_pw_aff_body(
	__isl_take isl_printer *p, __isl_keep isl_union_pw_aff *upa)
{
	struct isl_union_print_data data = { p, 1 };

	p = isl_printer_print_str(p, s_open_set[0]);
	data.p = p;
	if (isl_union_pw_aff_foreach_pw_aff(upa,
					    &print_pw_aff_body_wrap, &data) < 0)
		data.p = isl_printer_free(p);
	p = data.p;
	p = isl_printer_print_str(p, s_close_set[0]);

	return p;
}

/* Print the isl_union_pw_aff "upa" to "p" in isl format.
 *
 * The individual isl_pw_affs are delimited by a semicolon.
 */
static __isl_give isl_printer *print_union_pw_aff_isl(
	__isl_take isl_printer *p, __isl_keep isl_union_pw_aff *upa)
{
	struct isl_print_space_data data = { 0 };
	isl_space *space;

	space = isl_union_pw_aff_get_space(upa);
	p = print_param_tuple(p, space, &data);
	isl_space_free(space);
	p = print_union_pw_aff_body(p, upa);
	return p;
}

/* Print the isl_union_pw_aff "upa" to "p".
 *
 * We currently only support an isl format.
 */
__isl_give isl_printer *isl_printer_print_union_pw_aff(
	__isl_take isl_printer *p, __isl_keep isl_union_pw_aff *upa)
{
	if (!p || !upa)
		return isl_printer_free(p);

	if (p->output_format == ISL_FORMAT_ISL)
		return print_union_pw_aff_isl(p, upa);
	isl_die(isl_printer_get_ctx(p), isl_error_unsupported,
		"unsupported output format", return isl_printer_free(p));
}

/* Print dimension "pos" of data->space to "p".
 *
 * data->user is assumed to be an isl_multi_aff.
 *
 * If the current dimension is an output dimension, then print
 * the corresponding expression.  Otherwise, print the name of the dimension.
 */
static __isl_give isl_printer *print_dim_ma(__isl_take isl_printer *p,
	struct isl_print_space_data *data, unsigned pos)
{
	isl_multi_aff *ma = data->user;

<<<<<<< HEAD
	if (data->type == isl_dim_out)
		p = print_aff_body(p, ma->u.p[pos]);
	else
=======
	if (data->type == isl_dim_out) {
		isl_space *space;

		space = isl_multi_aff_get_domain_space(ma);
		p = print_aff_body(p, space, ma->p[pos]);
		isl_space_free(space);
	} else {
>>>>>>> 8f581da8
		p = print_name(data->space, p, data->type, pos, data->latex);
	}

	return p;
}

static __isl_give isl_printer *print_multi_aff(__isl_take isl_printer *p,
	__isl_keep isl_multi_aff *maff)
{
	struct isl_print_space_data data = { 0 };

	data.print_dim = &print_dim_ma;
	data.user = maff;
	return isl_print_space(maff->space, p, 0, &data);
}

static __isl_give isl_printer *print_multi_aff_isl(__isl_take isl_printer *p,
	__isl_keep isl_multi_aff *maff)
{
	struct isl_print_space_data data = { 0 };

	if (!maff)
		goto error;

	p = print_param_tuple(p, maff->space, &data);
	p = isl_printer_print_str(p, "{ ");
	p = print_multi_aff(p, maff);
	p = isl_printer_print_str(p, " }");
	return p;
error:
	isl_printer_free(p);
	return NULL;
}

__isl_give isl_printer *isl_printer_print_multi_aff(__isl_take isl_printer *p,
	__isl_keep isl_multi_aff *maff)
{
	if (!p || !maff)
		goto error;

	if (p->output_format == ISL_FORMAT_ISL)
		return print_multi_aff_isl(p, maff);
	isl_die(p->ctx, isl_error_unsupported, "unsupported output format",
		goto error);
error:
	isl_printer_free(p);
	return NULL;
}

static __isl_give isl_printer *print_pw_multi_aff_body(
	__isl_take isl_printer *p, __isl_keep isl_pw_multi_aff *pma)
{
	int i;

	if (!pma)
		goto error;

	for (i = 0; i < pma->n; ++i) {
		isl_space *space;

		if (i)
			p = isl_printer_print_str(p, "; ");
		p = print_multi_aff(p, pma->p[i].maff);
		space = isl_multi_aff_get_domain_space(pma->p[i].maff);
		p = print_disjuncts(set_to_map(pma->p[i].set), space, p, 0);
		isl_space_free(space);
	}
	return p;
error:
	isl_printer_free(p);
	return NULL;
}

static __isl_give isl_printer *print_pw_multi_aff_isl(__isl_take isl_printer *p,
	__isl_keep isl_pw_multi_aff *pma)
{
	struct isl_print_space_data data = { 0 };

	if (!pma)
		goto error;

	p = print_param_tuple(p, pma->dim, &data);
	p = isl_printer_print_str(p, "{ ");
	p = print_pw_multi_aff_body(p, pma);
	p = isl_printer_print_str(p, " }");
	return p;
error:
	isl_printer_free(p);
	return NULL;
}

/* Print the unnamed, single-dimensional piecewise multi affine expression "pma"
 * to "p".
 */
static __isl_give isl_printer *print_unnamed_pw_multi_aff_c(
	__isl_take isl_printer *p, __isl_keep isl_pw_multi_aff *pma)
{
	int i;
	isl_space *space;

	space = isl_pw_multi_aff_get_domain_space(pma);
	for (i = 0; i < pma->n - 1; ++i) {
		p = isl_printer_print_str(p, "(");
		p = print_set_c(p, space, pma->p[i].set);
		p = isl_printer_print_str(p, ") ? (");
		p = print_aff_c(p, pma->p[i].maff->u.p[0]);
		p = isl_printer_print_str(p, ") : ");
	}
	isl_space_free(space);

	return print_aff_c(p, pma->p[pma->n - 1].maff->u.p[0]);
}

static __isl_give isl_printer *print_pw_multi_aff_c(__isl_take isl_printer *p,
	__isl_keep isl_pw_multi_aff *pma)
{
	int n;
	const char *name;

	if (!pma)
		goto error;
	if (pma->n < 1)
		isl_die(p->ctx, isl_error_unsupported,
			"cannot print empty isl_pw_multi_aff in C format",
			goto error);
	name = isl_pw_multi_aff_get_tuple_name(pma, isl_dim_out);
	if (!name && isl_pw_multi_aff_dim(pma, isl_dim_out) == 1)
		return print_unnamed_pw_multi_aff_c(p, pma);
	if (!name)
		isl_die(p->ctx, isl_error_unsupported,
			"cannot print unnamed isl_pw_multi_aff in C format",
			goto error);

	p = isl_printer_print_str(p, name);
	n = isl_pw_multi_aff_dim(pma, isl_dim_out);
	if (n != 0)
		isl_die(p->ctx, isl_error_unsupported,
			"not supported yet", goto error);

	return p;
error:
	isl_printer_free(p);
	return NULL;
}

__isl_give isl_printer *isl_printer_print_pw_multi_aff(
	__isl_take isl_printer *p, __isl_keep isl_pw_multi_aff *pma)
{
	if (!p || !pma)
		goto error;

	if (p->output_format == ISL_FORMAT_ISL)
		return print_pw_multi_aff_isl(p, pma);
	if (p->output_format == ISL_FORMAT_C)
		return print_pw_multi_aff_c(p, pma);
	isl_die(p->ctx, isl_error_unsupported, "unsupported output format",
		goto error);
error:
	isl_printer_free(p);
	return NULL;
}

static isl_stat print_pw_multi_aff_body_wrap(__isl_take isl_pw_multi_aff *pma,
	void *user)
{
	struct isl_union_print_data *data;
	data = (struct isl_union_print_data *) user;

	if (!data->first)
		data->p = isl_printer_print_str(data->p, "; ");
	data->first = 0;

	data->p = print_pw_multi_aff_body(data->p, pma);
	isl_pw_multi_aff_free(pma);

	return isl_stat_ok;
}

static __isl_give isl_printer *print_union_pw_multi_aff_isl(
	__isl_take isl_printer *p, __isl_keep isl_union_pw_multi_aff *upma)
{
	struct isl_union_print_data data;
	struct isl_print_space_data space_data = { 0 };
	isl_space *space;

	space = isl_union_pw_multi_aff_get_space(upma);
	p = print_param_tuple(p, space, &space_data);
	isl_space_free(space);
	p = isl_printer_print_str(p, s_open_set[0]);
	data.p = p;
	data.first = 1;
	isl_union_pw_multi_aff_foreach_pw_multi_aff(upma,
					&print_pw_multi_aff_body_wrap, &data);
	p = data.p;
	p = isl_printer_print_str(p, s_close_set[0]);
	return p;
}

__isl_give isl_printer *isl_printer_print_union_pw_multi_aff(
	__isl_take isl_printer *p, __isl_keep isl_union_pw_multi_aff *upma)
{
	if (!p || !upma)
		goto error;

	if (p->output_format == ISL_FORMAT_ISL)
		return print_union_pw_multi_aff_isl(p, upma);
	isl_die(p->ctx, isl_error_unsupported, "unsupported output format",
		goto error);
error:
	isl_printer_free(p);
	return NULL;
}

/* Print dimension "pos" of data->space to "p".
 *
 * data->user is assumed to be an isl_multi_pw_aff.
 *
 * If the current dimension is an output dimension, then print
 * the corresponding piecewise affine expression.
 * Otherwise, print the name of the dimension.
 */
static __isl_give isl_printer *print_dim_mpa(__isl_take isl_printer *p,
	struct isl_print_space_data *data, unsigned pos)
{
	int i;
	int need_parens;
	isl_space *space;
	isl_multi_pw_aff *mpa = data->user;
	isl_pw_aff *pa;

	if (data->type != isl_dim_out)
		return print_name(data->space, p, data->type, pos, data->latex);

	pa = mpa->u.p[pos];
	if (pa->n == 0)
		return isl_printer_print_str(p, "(0 : false)");

	need_parens = pa->n != 1 || !isl_set_plain_is_universe(pa->p[0].set);
	if (need_parens)
		p = isl_printer_print_str(p, "(");
	space = isl_multi_pw_aff_get_domain_space(mpa);
	for (i = 0; i < pa->n; ++i) {

		if (i)
			p = isl_printer_print_str(p, "; ");
		p = print_aff_body(p, space, pa->p[i].aff);
		p = print_disjuncts(pa->p[i].set, space, p, 0);
	}
	isl_space_free(space);
	if (need_parens)
		p = isl_printer_print_str(p, ")");

	return p;
}

/* Print "mpa" to "p" in isl format.
 *
 * If "mpa" is zero-dimensional and has a non-trivial explicit domain,
 * then it is printed after the tuple of affine expressions.
 */
static __isl_give isl_printer *print_multi_pw_aff_isl(__isl_take isl_printer *p,
	__isl_keep isl_multi_pw_aff *mpa)
{
	struct isl_print_space_data data = { 0 };
	isl_bool has_domain;

	if (!mpa)
		return isl_printer_free(p);

	p = print_param_tuple(p, mpa->space, &data);
	p = isl_printer_print_str(p, "{ ");
	data.print_dim = &print_dim_mpa;
	data.user = mpa;
	p = isl_print_space(mpa->space, p, 0, &data);
	has_domain = isl_multi_pw_aff_has_non_trivial_domain(mpa);
	if (has_domain < 0)
		return isl_printer_free(p);
	if (has_domain) {
		isl_space *space;

		space = isl_space_domain(isl_space_copy(mpa->space));
		p = print_disjuncts_set(mpa->u.dom, space, p, 0);
		isl_space_free(space);
	}
	p = isl_printer_print_str(p, " }");
	return p;
}

__isl_give isl_printer *isl_printer_print_multi_pw_aff(
	__isl_take isl_printer *p, __isl_keep isl_multi_pw_aff *mpa)
{
	if (!p || !mpa)
		return isl_printer_free(p);

	if (p->output_format == ISL_FORMAT_ISL)
		return print_multi_pw_aff_isl(p, mpa);
	isl_die(p->ctx, isl_error_unsupported, "unsupported output format",
		return isl_printer_free(p));
}

/* Print dimension "pos" of data->space to "p".
 *
 * data->user is assumed to be an isl_multi_val.
 *
 * If the current dimension is an output dimension, then print
 * the corresponding value.  Otherwise, print the name of the dimension.
 */
static __isl_give isl_printer *print_dim_mv(__isl_take isl_printer *p,
	struct isl_print_space_data *data, unsigned pos)
{
	isl_multi_val *mv = data->user;

	if (data->type == isl_dim_out)
		return isl_printer_print_val(p, mv->u.p[pos]);
	else
		return print_name(data->space, p, data->type, pos, data->latex);
}

/* Print the isl_multi_val "mv" to "p" in isl format.
 */
static __isl_give isl_printer *print_multi_val_isl(__isl_take isl_printer *p,
	__isl_keep isl_multi_val *mv)
{
	struct isl_print_space_data data = { 0 };

	if (!mv)
		return isl_printer_free(p);

	p = print_param_tuple(p, mv->space, &data);
	p = isl_printer_print_str(p, "{ ");
	data.print_dim = &print_dim_mv;
	data.user = mv;
	p = isl_print_space(mv->space, p, 0, &data);
	p = isl_printer_print_str(p, " }");
	return p;
}

/* Print the isl_multi_val "mv" to "p".
 *
 * Currently only supported in isl format.
 */
__isl_give isl_printer *isl_printer_print_multi_val(
	__isl_take isl_printer *p, __isl_keep isl_multi_val *mv)
{
	if (!p || !mv)
		return isl_printer_free(p);

	if (p->output_format == ISL_FORMAT_ISL)
		return print_multi_val_isl(p, mv);
	isl_die(p->ctx, isl_error_unsupported, "unsupported output format",
		return isl_printer_free(p));
}

/* Print dimension "pos" of data->space to "p".
 *
 * data->user is assumed to be an isl_multi_union_pw_aff.
 *
 * The current dimension is necessarily a set dimension, so
 * we print the corresponding isl_union_pw_aff, including
 * the braces.
 */
static __isl_give isl_printer *print_union_pw_aff_dim(__isl_take isl_printer *p,
	struct isl_print_space_data *data, unsigned pos)
{
	isl_multi_union_pw_aff *mupa = data->user;
	isl_union_pw_aff *upa;

	upa = isl_multi_union_pw_aff_get_union_pw_aff(mupa, pos);
	p = print_union_pw_aff_body(p, upa);
	isl_union_pw_aff_free(upa);

	return p;
}

/* Print the isl_multi_union_pw_aff "mupa" to "p" in isl format.
 *
 * If "mupa" is zero-dimensional and has a non-trivial explicit domain,
 * then it is printed after the tuple of affine expressions.
 * In order to clarify that this domain belongs to the expression,
 * the tuple along with the domain are placed inside parentheses.
 * If "mupa" has any parameters, then the opening parenthesis
 * appears after the parameter declarations.
 */
static __isl_give isl_printer *print_multi_union_pw_aff_isl(
	__isl_take isl_printer *p, __isl_keep isl_multi_union_pw_aff *mupa)
{
	struct isl_print_space_data data = { 0 };
	isl_bool has_domain;
	isl_space *space;

	if (!mupa)
		return isl_printer_free(p);
	has_domain = isl_multi_union_pw_aff_has_non_trivial_domain(mupa);
	if (has_domain < 0)
		return isl_printer_free(p);

	space = isl_multi_union_pw_aff_get_space(mupa);
	p = print_param_tuple(p, space, &data);

	if (has_domain)
		p = isl_printer_print_str(p, "(");

	data.print_dim = &print_union_pw_aff_dim;
	data.user = mupa;

	p = isl_print_space(space, p, 0, &data);
	isl_space_free(space);

	if (has_domain) {
		p = isl_printer_print_str(p, " : ");
		p = isl_printer_print_union_set_isl_body(p, mupa->u.dom);
		p = isl_printer_print_str(p, ")");
	}

	return p;
}

/* Print the isl_multi_union_pw_aff "mupa" to "p" in isl format.
 *
 * We currently only support an isl format.
 */
__isl_give isl_printer *isl_printer_print_multi_union_pw_aff(
	__isl_take isl_printer *p, __isl_keep isl_multi_union_pw_aff *mupa)
{
	if (!p || !mupa)
		return isl_printer_free(p);

	if (p->output_format == ISL_FORMAT_ISL)
		return print_multi_union_pw_aff_isl(p, mupa);
	isl_die(isl_printer_get_ctx(p), isl_error_unsupported,
		"unsupported output format", return isl_printer_free(p));
}<|MERGE_RESOLUTION|>--- conflicted
+++ resolved
@@ -2934,19 +2934,13 @@
 {
 	isl_multi_aff *ma = data->user;
 
-<<<<<<< HEAD
-	if (data->type == isl_dim_out)
-		p = print_aff_body(p, ma->u.p[pos]);
-	else
-=======
 	if (data->type == isl_dim_out) {
 		isl_space *space;
 
 		space = isl_multi_aff_get_domain_space(ma);
-		p = print_aff_body(p, space, ma->p[pos]);
+		p = print_aff_body(p, space, ma->u.p[pos]);
 		isl_space_free(space);
 	} else {
->>>>>>> 8f581da8
 		p = print_name(data->space, p, data->type, pos, data->latex);
 	}
 
