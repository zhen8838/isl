--- conflicted
+++ resolved
@@ -83,15 +83,9 @@
 ISL_DEPRECATED
 __isl_give isl_space *isl_space_extend(__isl_take isl_space *dim,
 			unsigned nparam, unsigned n_in, unsigned n_out);
-<<<<<<< HEAD
 __isl_give isl_space *isl_space_add_dims(__isl_take isl_space *space,
 	enum isl_dim_type type, unsigned n);
-__isl_give isl_space *isl_space_move_dims(__isl_take isl_space *dim,
-=======
-__isl_give isl_space *isl_space_add_dims(__isl_take isl_space *dim, enum isl_dim_type type,
-		unsigned n);
 __isl_give isl_space *isl_space_move_dims(__isl_take isl_space *space,
->>>>>>> 0689333b
 	enum isl_dim_type dst_type, unsigned dst_pos,
 	enum isl_dim_type src_type, unsigned src_pos, unsigned n);
 __isl_give isl_space *isl_space_insert_dims(__isl_take isl_space *dim,
