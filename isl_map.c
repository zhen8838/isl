--- conflicted
+++ resolved
@@ -11713,12 +11713,8 @@
 			goto error;
 	}
 
-<<<<<<< HEAD
 	map = isl_map_reset_space(map, isl_reordering_get_space(r));
-=======
-	map = isl_map_reset_space(map, isl_space_copy(r->dim));
 	map = isl_map_unmark_normalized(map);
->>>>>>> 4b1d1483
 
 	isl_reordering_free(r);
 	free(dim_map);
