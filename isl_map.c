/*
 * Copyright 2008-2009 Katholieke Universiteit Leuven
 * Copyright 2010      INRIA Saclay
 * Copyright 2012-2014 Ecole Normale Superieure
 * Copyright 2014      INRIA Rocquencourt
 * Copyright 2016      INRIA Paris
 * Copyright 2016      Sven Verdoolaege
 *
 * Use of this software is governed by the MIT license
 *
 * Written by Sven Verdoolaege, K.U.Leuven, Departement
 * Computerwetenschappen, Celestijnenlaan 200A, B-3001 Leuven, Belgium
 * and INRIA Saclay - Ile-de-France, Parc Club Orsay Universite,
 * ZAC des vignes, 4 rue Jacques Monod, 91893 Orsay, France 
 * and Ecole Normale Superieure, 45 rue d’Ulm, 75230 Paris, France
 * and Inria Paris - Rocquencourt, Domaine de Voluceau - Rocquencourt,
 * B.P. 105 - 78153 Le Chesnay, France
 * and Centre de Recherche Inria de Paris, 2 rue Simone Iff - Voie DQ12,
 * CS 42112, 75589 Paris Cedex 12, France
 */

#include <string.h>
#include <isl_ctx_private.h>
#include <isl_map_private.h>
#include <isl_blk.h>
#include <isl/id.h>
#include <isl/constraint.h>
#include "isl_space_private.h"
#include "isl_equalities.h"
#include <isl_lp_private.h>
#include <isl_seq.h>
#include <isl/set.h>
#include <isl/map.h>
#include <isl_reordering.h>
#include "isl_sample.h"
#include <isl_sort.h>
#include "isl_tab.h"
#include <isl/vec.h>
#include <isl_mat_private.h>
#include <isl_vec_private.h>
#include <isl_dim_map.h>
#include <isl_local_space_private.h>
#include <isl_aff_private.h>
#include <isl_options_private.h>
#include <isl_morph.h>
#include <isl_val_private.h>
#include <isl_printer_private.h>

#include <bset_to_bmap.c>
#include <bset_from_bmap.c>
#include <set_to_map.c>
#include <set_from_map.c>

<<<<<<< HEAD
/* Treat "bset" as a basic map.
 * Internally, isl_basic_set is defined to isl_basic_map, so in practice,
 * this function performs a redundant cast.
 */
static __isl_keep const isl_basic_map *const_bset_to_bmap(
	__isl_keep const isl_basic_set *bset)
=======
#undef TYPE
#define TYPE	isl_basic_map
#include "has_single_reference_templ.c"

static unsigned n(__isl_keep isl_space *dim, enum isl_dim_type type)
>>>>>>> 179e221b
{
	return (const isl_basic_map *) bset;
}

static unsigned pos(__isl_keep isl_space *dim, enum isl_dim_type type)
{
	switch (type) {
	case isl_dim_param:	return 1;
	case isl_dim_in:	return 1 + dim->nparam;
	case isl_dim_out:	return 1 + dim->nparam + dim->n_in;
	default:		return 0;
	}
}

isl_size isl_basic_map_dim(__isl_keep isl_basic_map *bmap,
				enum isl_dim_type type)
{
	if (!bmap)
		return isl_size_error;
	switch (type) {
	case isl_dim_cst:	return 1;
	case isl_dim_param:
	case isl_dim_in:
	case isl_dim_out:	return isl_space_dim(bmap->dim, type);
	case isl_dim_div:	return bmap->n_div;
	case isl_dim_all:	return isl_basic_map_total_dim(bmap);
	default:		return 0;
	}
}

/* Return the space of "map".
 */
__isl_keep isl_space *isl_map_peek_space(__isl_keep const isl_map *map)
{
	return map ? map->dim : NULL;
}

/* Return the space of "set".
 */
__isl_keep isl_space *isl_set_peek_space(__isl_keep isl_set *set)
{
	return isl_map_peek_space(set_to_map(set));
}

isl_size isl_map_dim(__isl_keep isl_map *map, enum isl_dim_type type)
{
	return isl_space_dim(isl_map_peek_space(map), type);
}

isl_size isl_set_dim(__isl_keep isl_set *set, enum isl_dim_type type)
{
	return isl_map_dim(set_to_map(set), type);
}

/* Return the position of the variables of the given type
 * within the sequence of variables of "bmap".
 */
isl_size isl_basic_map_var_offset(__isl_keep isl_basic_map *bmap,
	enum isl_dim_type type)
{
	isl_space *space;

	space = isl_basic_map_peek_space(bmap);
	if (!space)
		return isl_size_error;

	switch (type) {
	case isl_dim_param:
	case isl_dim_in:
	case isl_dim_out:	return isl_space_offset(space, type);
	case isl_dim_div:	return isl_space_dim(space, isl_dim_all);
	case isl_dim_cst:
	default:
		isl_die(isl_basic_map_get_ctx(bmap), isl_error_invalid,
			"invalid dimension type", return isl_size_error);
	}
}

/* Return the position of the variables of the given type
 * within the sequence of variables of "bset".
 */
isl_size isl_basic_set_var_offset(__isl_keep isl_basic_set *bset,
	enum isl_dim_type type)
{
	return isl_basic_map_var_offset(bset_to_bmap(bset), type);
}

/* Return the position of the coefficients of the variables of the given type
 * within the sequence of coefficients of "bmap".
 */
unsigned isl_basic_map_offset(__isl_keep isl_basic_map *bmap,
	enum isl_dim_type type)
{
	switch (type) {
	case isl_dim_cst:	return 0;
	case isl_dim_param:
	case isl_dim_in:
	case isl_dim_out:
	case isl_dim_div:	return 1 + isl_basic_map_var_offset(bmap, type);
	default:		return 0;
	}
}

unsigned isl_basic_set_offset(__isl_keep isl_basic_set *bset,
					enum isl_dim_type type)
{
	return isl_basic_map_offset(bset, type);
}

static unsigned map_offset(__isl_keep isl_map *map, enum isl_dim_type type)
{
	return pos(map->dim, type);
}

isl_size isl_basic_set_dim(__isl_keep isl_basic_set *bset,
				enum isl_dim_type type)
{
	return isl_basic_map_dim(bset, type);
}

isl_size isl_basic_set_n_dim(__isl_keep isl_basic_set *bset)
{
	return isl_basic_set_dim(bset, isl_dim_set);
}

isl_size isl_basic_set_n_param(__isl_keep isl_basic_set *bset)
{
	return isl_basic_set_dim(bset, isl_dim_param);
}

isl_size isl_basic_set_total_dim(__isl_keep const isl_basic_set *bset)
{
	return isl_basic_map_total_dim(const_bset_to_bmap(bset));
}

isl_size isl_set_n_dim(__isl_keep isl_set *set)
{
	return isl_set_dim(set, isl_dim_set);
}

isl_size isl_set_n_param(__isl_keep isl_set *set)
{
	return isl_set_dim(set, isl_dim_param);
}

isl_size isl_basic_map_total_dim(__isl_keep const isl_basic_map *bmap)
{
	isl_size dim;

	if (!bmap)
		return isl_size_error;
	dim = isl_space_dim(bmap->dim, isl_dim_all);
	if (dim < 0)
		return isl_size_error;
	return dim + bmap->n_div;
}

/* Return the number of equality constraints in the description of "bmap".
 * Return -1 on error.
 */
int isl_basic_map_n_equality(__isl_keep isl_basic_map *bmap)
{
	if (!bmap)
		return -1;
	return bmap->n_eq;
}

/* Return the number of equality constraints in the description of "bset".
 * Return -1 on error.
 */
int isl_basic_set_n_equality(__isl_keep isl_basic_set *bset)
{
	return isl_basic_map_n_equality(bset_to_bmap(bset));
}

/* Return the number of inequality constraints in the description of "bmap".
 * Return -1 on error.
 */
int isl_basic_map_n_inequality(__isl_keep isl_basic_map *bmap)
{
	if (!bmap)
		return -1;
	return bmap->n_ineq;
}

/* Return the number of inequality constraints in the description of "bset".
 * Return -1 on error.
 */
int isl_basic_set_n_inequality(__isl_keep isl_basic_set *bset)
{
	return isl_basic_map_n_inequality(bset_to_bmap(bset));
}

/* Do "bmap1" and "bmap2" have the same parameters?
 */
static isl_bool isl_basic_map_has_equal_params(__isl_keep isl_basic_map *bmap1,
	__isl_keep isl_basic_map *bmap2)
{
	isl_space *space1, *space2;

	space1 = isl_basic_map_peek_space(bmap1);
	space2 = isl_basic_map_peek_space(bmap2);
	return isl_space_has_equal_params(space1, space2);
}

/* Do "map1" and "map2" have the same parameters?
 */
isl_bool isl_map_has_equal_params(__isl_keep isl_map *map1,
	__isl_keep isl_map *map2)
{
	isl_space *space1, *space2;

	space1 = isl_map_peek_space(map1);
	space2 = isl_map_peek_space(map2);
	return isl_space_has_equal_params(space1, space2);
}

/* Do "map" and "set" have the same parameters?
 */
static isl_bool isl_map_set_has_equal_params(__isl_keep isl_map *map,
	__isl_keep isl_set *set)
{
	return isl_map_has_equal_params(map, set_to_map(set));
}

isl_bool isl_map_compatible_domain(__isl_keep isl_map *map,
	__isl_keep isl_set *set)
{
	isl_bool m;
	if (!map || !set)
		return isl_bool_error;
	m = isl_map_has_equal_params(map, set_to_map(set));
	if (m < 0 || !m)
		return m;
	return isl_space_tuple_is_equal(map->dim, isl_dim_in,
					set->dim, isl_dim_set);
}

isl_bool isl_basic_map_compatible_domain(__isl_keep isl_basic_map *bmap,
	__isl_keep isl_basic_set *bset)
{
	isl_bool m;
	if (!bmap || !bset)
		return isl_bool_error;
	m = isl_basic_map_has_equal_params(bmap, bset_to_bmap(bset));
	if (m < 0 || !m)
		return m;
	return isl_space_tuple_is_equal(bmap->dim, isl_dim_in,
					bset->dim, isl_dim_set);
}

isl_bool isl_map_compatible_range(__isl_keep isl_map *map,
	__isl_keep isl_set *set)
{
	isl_bool m;
	if (!map || !set)
		return isl_bool_error;
	m = isl_map_has_equal_params(map, set_to_map(set));
	if (m < 0 || !m)
		return m;
	return isl_space_tuple_is_equal(map->dim, isl_dim_out,
					set->dim, isl_dim_set);
}

isl_bool isl_basic_map_compatible_range(__isl_keep isl_basic_map *bmap,
	__isl_keep isl_basic_set *bset)
{
	isl_bool m;
	if (!bmap || !bset)
		return isl_bool_error;
	m = isl_basic_map_has_equal_params(bmap, bset_to_bmap(bset));
	if (m < 0 || !m)
		return m;
	return isl_space_tuple_is_equal(bmap->dim, isl_dim_out,
					bset->dim, isl_dim_set);
}

isl_ctx *isl_basic_map_get_ctx(__isl_keep isl_basic_map *bmap)
{
	return bmap ? bmap->ctx : NULL;
}

isl_ctx *isl_basic_set_get_ctx(__isl_keep isl_basic_set *bset)
{
	return bset ? bset->ctx : NULL;
}

isl_ctx *isl_map_get_ctx(__isl_keep isl_map *map)
{
	return map ? map->ctx : NULL;
}

isl_ctx *isl_set_get_ctx(__isl_keep isl_set *set)
{
	return set ? set->ctx : NULL;
}

/* Return the space of "bmap".
 */
__isl_keep isl_space *isl_basic_map_peek_space(
	__isl_keep const isl_basic_map *bmap)
{
	return bmap ? bmap->dim : NULL;
}

/* Return the space of "bset".
 */
__isl_keep isl_space *isl_basic_set_peek_space(__isl_keep isl_basic_set *bset)
{
	return isl_basic_map_peek_space(bset_to_bmap(bset));
}

__isl_give isl_space *isl_basic_map_get_space(__isl_keep isl_basic_map *bmap)
{
	return isl_space_copy(isl_basic_map_peek_space(bmap));
}

__isl_give isl_space *isl_basic_set_get_space(__isl_keep isl_basic_set *bset)
{
	return isl_basic_map_get_space(bset_to_bmap(bset));
}

/* Extract the divs in "bmap" as a matrix.
 */
__isl_give isl_mat *isl_basic_map_get_divs(__isl_keep isl_basic_map *bmap)
{
	int i;
	isl_ctx *ctx;
	isl_mat *div;
	isl_size v_div;
	unsigned cols;

	v_div = isl_basic_map_var_offset(bmap, isl_dim_div);
	if (v_div < 0)
		return NULL;

	ctx = isl_basic_map_get_ctx(bmap);
	cols = 1 + 1 + v_div + bmap->n_div;
	div = isl_mat_alloc(ctx, bmap->n_div, cols);
	if (!div)
		return NULL;

	for (i = 0; i < bmap->n_div; ++i)
		isl_seq_cpy(div->row[i], bmap->div[i], cols);

	return div;
}

/* Extract the divs in "bset" as a matrix.
 */
__isl_give isl_mat *isl_basic_set_get_divs(__isl_keep isl_basic_set *bset)
{
	return isl_basic_map_get_divs(bset);
}

__isl_give isl_local_space *isl_basic_map_get_local_space(
	__isl_keep isl_basic_map *bmap)
{
	isl_mat *div;

	if (!bmap)
		return NULL;

	div = isl_basic_map_get_divs(bmap);
	return isl_local_space_alloc_div(isl_space_copy(bmap->dim), div);
}

__isl_give isl_local_space *isl_basic_set_get_local_space(
	__isl_keep isl_basic_set *bset)
{
	return isl_basic_map_get_local_space(bset);
}

/* For each known div d = floor(f/m), add the constraints
 *
 *		f - m d >= 0
 *		-(f-(m-1)) + m d >= 0
 *
 * Do not finalize the result.
 */
static __isl_give isl_basic_map *add_known_div_constraints(
	__isl_take isl_basic_map *bmap)
{
	int i;
	isl_size n_div;

	n_div = isl_basic_map_dim(bmap, isl_dim_div);
	if (n_div < 0)
		return isl_basic_map_free(bmap);
	if (n_div == 0)
		return bmap;
	bmap = isl_basic_map_cow(bmap);
	bmap = isl_basic_map_extend_constraints(bmap, 0, 2 * n_div);
	if (!bmap)
		return NULL;
	for (i = 0; i < n_div; ++i) {
		if (isl_int_is_zero(bmap->div[i][0]))
			continue;
		bmap = isl_basic_map_add_div_constraints(bmap, i);
	}

	return bmap;
}

__isl_give isl_basic_map *isl_basic_map_from_local_space(
	__isl_take isl_local_space *ls)
{
	int i;
	isl_size n_div;
	isl_basic_map *bmap;

	n_div = isl_local_space_dim(ls, isl_dim_div);
	if (n_div < 0)
		ls = isl_local_space_free(ls);
	if (!ls)
		return NULL;

	bmap = isl_basic_map_alloc_space(isl_local_space_get_space(ls),
					n_div, 0, 2 * n_div);

	for (i = 0; i < n_div; ++i)
		if (isl_basic_map_alloc_div(bmap) < 0)
			goto error;

	for (i = 0; i < n_div; ++i)
		isl_seq_cpy(bmap->div[i], ls->div->row[i], ls->div->n_col);
	bmap = add_known_div_constraints(bmap);
					
	isl_local_space_free(ls);
	return bmap;
error:
	isl_local_space_free(ls);
	isl_basic_map_free(bmap);
	return NULL;
}

__isl_give isl_basic_set *isl_basic_set_from_local_space(
	__isl_take isl_local_space *ls)
{
	return isl_basic_map_from_local_space(ls);
}

__isl_give isl_space *isl_map_get_space(__isl_keep isl_map *map)
{
	return isl_space_copy(isl_map_peek_space(map));
}

__isl_give isl_space *isl_set_get_space(__isl_keep isl_set *set)
{
	if (!set)
		return NULL;
	return isl_space_copy(set->dim);
}

__isl_give isl_basic_map *isl_basic_map_set_tuple_name(
	__isl_take isl_basic_map *bmap, enum isl_dim_type type, const char *s)
{
	bmap = isl_basic_map_cow(bmap);
	if (!bmap)
		return NULL;
	bmap->dim = isl_space_set_tuple_name(bmap->dim, type, s);
	if (!bmap->dim)
		goto error;
	bmap = isl_basic_map_finalize(bmap);
	return bmap;
error:
	isl_basic_map_free(bmap);
	return NULL;
}

__isl_give isl_basic_set *isl_basic_set_set_tuple_name(
	__isl_take isl_basic_set *bset, const char *s)
{
	return isl_basic_map_set_tuple_name(bset, isl_dim_set, s);
}

const char *isl_basic_map_get_tuple_name(__isl_keep isl_basic_map *bmap,
	enum isl_dim_type type)
{
	return bmap ? isl_space_get_tuple_name(bmap->dim, type) : NULL;
}

__isl_give isl_map *isl_map_set_tuple_name(__isl_take isl_map *map,
	enum isl_dim_type type, const char *s)
{
	int i;

	map = isl_map_cow(map);
	if (!map)
		return NULL;

	map->dim = isl_space_set_tuple_name(map->dim, type, s);
	if (!map->dim)
		goto error;

	for (i = 0; i < map->n; ++i) {
		map->p[i] = isl_basic_map_set_tuple_name(map->p[i], type, s);
		if (!map->p[i])
			goto error;
	}

	return map;
error:
	isl_map_free(map);
	return NULL;
}

/* Replace the identifier of the tuple of type "type" by "id".
 */
__isl_give isl_basic_map *isl_basic_map_set_tuple_id(
	__isl_take isl_basic_map *bmap,
	enum isl_dim_type type, __isl_take isl_id *id)
{
	bmap = isl_basic_map_cow(bmap);
	if (!bmap)
		goto error;
	bmap->dim = isl_space_set_tuple_id(bmap->dim, type, id);
	if (!bmap->dim)
		return isl_basic_map_free(bmap);
	bmap = isl_basic_map_finalize(bmap);
	return bmap;
error:
	isl_id_free(id);
	return NULL;
}

/* Replace the identifier of the tuple by "id".
 */
__isl_give isl_basic_set *isl_basic_set_set_tuple_id(
	__isl_take isl_basic_set *bset, __isl_take isl_id *id)
{
	return isl_basic_map_set_tuple_id(bset, isl_dim_set, id);
}

/* Does the input or output tuple have a name?
 */
isl_bool isl_map_has_tuple_name(__isl_keep isl_map *map, enum isl_dim_type type)
{
	return map ? isl_space_has_tuple_name(map->dim, type) : isl_bool_error;
}

const char *isl_map_get_tuple_name(__isl_keep isl_map *map,
	enum isl_dim_type type)
{
	return map ? isl_space_get_tuple_name(map->dim, type) : NULL;
}

__isl_give isl_set *isl_set_set_tuple_name(__isl_take isl_set *set,
	const char *s)
{
	return set_from_map(isl_map_set_tuple_name(set_to_map(set),
						isl_dim_set, s));
}

__isl_give isl_map *isl_map_set_tuple_id(__isl_take isl_map *map,
	enum isl_dim_type type, __isl_take isl_id *id)
{
	map = isl_map_cow(map);
	if (!map)
		goto error;

	map->dim = isl_space_set_tuple_id(map->dim, type, id);

	return isl_map_reset_space(map, isl_space_copy(map->dim));
error:
	isl_id_free(id);
	return NULL;
}

__isl_give isl_set *isl_set_set_tuple_id(__isl_take isl_set *set,
	__isl_take isl_id *id)
{
	return isl_map_set_tuple_id(set, isl_dim_set, id);
}

__isl_give isl_map *isl_map_reset_tuple_id(__isl_take isl_map *map,
	enum isl_dim_type type)
{
	map = isl_map_cow(map);
	if (!map)
		return NULL;

	map->dim = isl_space_reset_tuple_id(map->dim, type);

	return isl_map_reset_space(map, isl_space_copy(map->dim));
}

__isl_give isl_set *isl_set_reset_tuple_id(__isl_take isl_set *set)
{
	return isl_map_reset_tuple_id(set, isl_dim_set);
}

isl_bool isl_map_has_tuple_id(__isl_keep isl_map *map, enum isl_dim_type type)
{
	return map ? isl_space_has_tuple_id(map->dim, type) : isl_bool_error;
}

__isl_give isl_id *isl_map_get_tuple_id(__isl_keep isl_map *map,
	enum isl_dim_type type)
{
	return map ? isl_space_get_tuple_id(map->dim, type) : NULL;
}

isl_bool isl_set_has_tuple_id(__isl_keep isl_set *set)
{
	return isl_map_has_tuple_id(set, isl_dim_set);
}

__isl_give isl_id *isl_set_get_tuple_id(__isl_keep isl_set *set)
{
	return isl_map_get_tuple_id(set, isl_dim_set);
}

/* Does the set tuple have a name?
 */
isl_bool isl_set_has_tuple_name(__isl_keep isl_set *set)
{
	if (!set)
		return isl_bool_error;
	return isl_space_has_tuple_name(set->dim, isl_dim_set);
}


const char *isl_basic_set_get_tuple_name(__isl_keep isl_basic_set *bset)
{
	return bset ? isl_space_get_tuple_name(bset->dim, isl_dim_set) : NULL;
}

const char *isl_set_get_tuple_name(__isl_keep isl_set *set)
{
	return set ? isl_space_get_tuple_name(set->dim, isl_dim_set) : NULL;
}

const char *isl_basic_map_get_dim_name(__isl_keep isl_basic_map *bmap,
	enum isl_dim_type type, unsigned pos)
{
	return bmap ? isl_space_get_dim_name(bmap->dim, type, pos) : NULL;
}

const char *isl_basic_set_get_dim_name(__isl_keep isl_basic_set *bset,
	enum isl_dim_type type, unsigned pos)
{
	return bset ? isl_space_get_dim_name(bset->dim, type, pos) : NULL;
}

/* Does the given dimension have a name?
 */
isl_bool isl_map_has_dim_name(__isl_keep isl_map *map,
	enum isl_dim_type type, unsigned pos)
{
	if (!map)
		return isl_bool_error;
	return isl_space_has_dim_name(map->dim, type, pos);
}

const char *isl_map_get_dim_name(__isl_keep isl_map *map,
	enum isl_dim_type type, unsigned pos)
{
	return map ? isl_space_get_dim_name(map->dim, type, pos) : NULL;
}

const char *isl_set_get_dim_name(__isl_keep isl_set *set,
	enum isl_dim_type type, unsigned pos)
{
	return set ? isl_space_get_dim_name(set->dim, type, pos) : NULL;
}

/* Does the given dimension have a name?
 */
isl_bool isl_set_has_dim_name(__isl_keep isl_set *set,
	enum isl_dim_type type, unsigned pos)
{
	if (!set)
		return isl_bool_error;
	return isl_space_has_dim_name(set->dim, type, pos);
}

__isl_give isl_basic_map *isl_basic_map_set_dim_name(
	__isl_take isl_basic_map *bmap,
	enum isl_dim_type type, unsigned pos, const char *s)
{
	bmap = isl_basic_map_cow(bmap);
	if (!bmap)
		return NULL;
	bmap->dim = isl_space_set_dim_name(bmap->dim, type, pos, s);
	if (!bmap->dim)
		goto error;
	return isl_basic_map_finalize(bmap);
error:
	isl_basic_map_free(bmap);
	return NULL;
}

__isl_give isl_map *isl_map_set_dim_name(__isl_take isl_map *map,
	enum isl_dim_type type, unsigned pos, const char *s)
{
	int i;

	map = isl_map_cow(map);
	if (!map)
		return NULL;

	map->dim = isl_space_set_dim_name(map->dim, type, pos, s);
	if (!map->dim)
		goto error;

	for (i = 0; i < map->n; ++i) {
		map->p[i] = isl_basic_map_set_dim_name(map->p[i], type, pos, s);
		if (!map->p[i])
			goto error;
	}

	return map;
error:
	isl_map_free(map);
	return NULL;
}

__isl_give isl_basic_set *isl_basic_set_set_dim_name(
	__isl_take isl_basic_set *bset,
	enum isl_dim_type type, unsigned pos, const char *s)
{
	return bset_from_bmap(isl_basic_map_set_dim_name(bset_to_bmap(bset),
							type, pos, s));
}

__isl_give isl_set *isl_set_set_dim_name(__isl_take isl_set *set,
	enum isl_dim_type type, unsigned pos, const char *s)
{
	return set_from_map(isl_map_set_dim_name(set_to_map(set),
							type, pos, s));
}

isl_bool isl_basic_map_has_dim_id(__isl_keep isl_basic_map *bmap,
	enum isl_dim_type type, unsigned pos)
{
	if (!bmap)
		return isl_bool_error;
	return isl_space_has_dim_id(bmap->dim, type, pos);
}

__isl_give isl_id *isl_basic_set_get_dim_id(__isl_keep isl_basic_set *bset,
	enum isl_dim_type type, unsigned pos)
{
	return bset ? isl_space_get_dim_id(bset->dim, type, pos) : NULL;
}

isl_bool isl_map_has_dim_id(__isl_keep isl_map *map,
	enum isl_dim_type type, unsigned pos)
{
	return map ? isl_space_has_dim_id(map->dim, type, pos) : isl_bool_error;
}

__isl_give isl_id *isl_map_get_dim_id(__isl_keep isl_map *map,
	enum isl_dim_type type, unsigned pos)
{
	return map ? isl_space_get_dim_id(map->dim, type, pos) : NULL;
}

isl_bool isl_set_has_dim_id(__isl_keep isl_set *set,
	enum isl_dim_type type, unsigned pos)
{
	return isl_map_has_dim_id(set, type, pos);
}

__isl_give isl_id *isl_set_get_dim_id(__isl_keep isl_set *set,
	enum isl_dim_type type, unsigned pos)
{
	return isl_map_get_dim_id(set, type, pos);
}

__isl_give isl_map *isl_map_set_dim_id(__isl_take isl_map *map,
	enum isl_dim_type type, unsigned pos, __isl_take isl_id *id)
{
	map = isl_map_cow(map);
	if (!map)
		goto error;

	map->dim = isl_space_set_dim_id(map->dim, type, pos, id);

	return isl_map_reset_space(map, isl_space_copy(map->dim));
error:
	isl_id_free(id);
	return NULL;
}

__isl_give isl_set *isl_set_set_dim_id(__isl_take isl_set *set,
	enum isl_dim_type type, unsigned pos, __isl_take isl_id *id)
{
	return isl_map_set_dim_id(set, type, pos, id);
}

int isl_map_find_dim_by_id(__isl_keep isl_map *map, enum isl_dim_type type,
	__isl_keep isl_id *id)
{
	if (!map)
		return -1;
	return isl_space_find_dim_by_id(map->dim, type, id);
}

int isl_set_find_dim_by_id(__isl_keep isl_set *set, enum isl_dim_type type,
	__isl_keep isl_id *id)
{
	return isl_map_find_dim_by_id(set, type, id);
}

/* Return the position of the dimension of the given type and name
 * in "bmap".
 * Return -1 if no such dimension can be found.
 */
int isl_basic_map_find_dim_by_name(__isl_keep isl_basic_map *bmap,
	enum isl_dim_type type, const char *name)
{
	if (!bmap)
		return -1;
	return isl_space_find_dim_by_name(bmap->dim, type, name);
}

int isl_map_find_dim_by_name(__isl_keep isl_map *map, enum isl_dim_type type,
	const char *name)
{
	if (!map)
		return -1;
	return isl_space_find_dim_by_name(map->dim, type, name);
}

int isl_set_find_dim_by_name(__isl_keep isl_set *set, enum isl_dim_type type,
	const char *name)
{
	return isl_map_find_dim_by_name(set, type, name);
}

/* Check whether equality i of bset is a pure stride constraint
 * on a single dimension, i.e., of the form
 *
 *	v = k e
 *
 * with k a constant and e an existentially quantified variable.
 */
isl_bool isl_basic_set_eq_is_stride(__isl_keep isl_basic_set *bset, int i)
{
	isl_size nparam;
	isl_size d;
	isl_size n_div;
	int pos1;
	int pos2;

	nparam = isl_basic_set_dim(bset, isl_dim_param);
	d = isl_basic_set_dim(bset, isl_dim_set);
	n_div = isl_basic_set_dim(bset, isl_dim_div);
	if (nparam < 0 || d < 0 || n_div < 0)
		return isl_bool_error;

	if (!isl_int_is_zero(bset->eq[i][0]))
		return isl_bool_false;

	if (isl_seq_first_non_zero(bset->eq[i] + 1, nparam) != -1)
		return isl_bool_false;
	pos1 = isl_seq_first_non_zero(bset->eq[i] + 1 + nparam, d);
	if (pos1 == -1)
		return isl_bool_false;
	if (isl_seq_first_non_zero(bset->eq[i] + 1 + nparam + pos1 + 1,
					d - pos1 - 1) != -1)
		return isl_bool_false;

	pos2 = isl_seq_first_non_zero(bset->eq[i] + 1 + nparam + d, n_div);
	if (pos2 == -1)
		return isl_bool_false;
	if (isl_seq_first_non_zero(bset->eq[i] + 1 + nparam + d  + pos2 + 1,
				   n_div - pos2 - 1) != -1)
		return isl_bool_false;
	if (!isl_int_is_one(bset->eq[i][1 + nparam + pos1]) &&
	    !isl_int_is_negone(bset->eq[i][1 + nparam + pos1]))
		return isl_bool_false;

	return isl_bool_true;
}

/* Reset the user pointer on all identifiers of parameters and tuples
 * of the space of "map".
 */
__isl_give isl_map *isl_map_reset_user(__isl_take isl_map *map)
{
	isl_space *space;

	space = isl_map_get_space(map);
	space = isl_space_reset_user(space);
	map = isl_map_reset_space(map, space);

	return map;
}

/* Reset the user pointer on all identifiers of parameters and tuples
 * of the space of "set".
 */
__isl_give isl_set *isl_set_reset_user(__isl_take isl_set *set)
{
	return isl_map_reset_user(set);
}

isl_bool isl_basic_map_is_rational(__isl_keep isl_basic_map *bmap)
{
	if (!bmap)
		return isl_bool_error;
	return ISL_F_ISSET(bmap, ISL_BASIC_MAP_RATIONAL);
}

/* Has "map" been marked as a rational map?
 * In particular, have all basic maps in "map" been marked this way?
 * An empty map is not considered to be rational.
 * Maps where only some of the basic maps are marked rational
 * are not allowed.
 */
isl_bool isl_map_is_rational(__isl_keep isl_map *map)
{
	int i;
	isl_bool rational;

	if (!map)
		return isl_bool_error;
	if (map->n == 0)
		return isl_bool_false;
	rational = isl_basic_map_is_rational(map->p[0]);
	if (rational < 0)
		return rational;
	for (i = 1; i < map->n; ++i) {
		isl_bool rational_i;

		rational_i = isl_basic_map_is_rational(map->p[i]);
		if (rational_i < 0)
			return rational_i;
		if (rational != rational_i)
			isl_die(isl_map_get_ctx(map), isl_error_unsupported,
				"mixed rational and integer basic maps "
				"not supported", return isl_bool_error);
	}

	return rational;
}

/* Has "set" been marked as a rational set?
 * In particular, have all basic set in "set" been marked this way?
 * An empty set is not considered to be rational.
 * Sets where only some of the basic sets are marked rational
 * are not allowed.
 */
isl_bool isl_set_is_rational(__isl_keep isl_set *set)
{
	return isl_map_is_rational(set);
}

int isl_basic_set_is_rational(__isl_keep isl_basic_set *bset)
{
	return isl_basic_map_is_rational(bset);
}

/* Does "bmap" contain any rational points?
 *
 * If "bmap" has an equality for each dimension, equating the dimension
 * to an integer constant, then it has no rational points, even if it
 * is marked as rational.
 */
isl_bool isl_basic_map_has_rational(__isl_keep isl_basic_map *bmap)
{
	isl_bool has_rational = isl_bool_true;
	isl_size total;

	if (!bmap)
		return isl_bool_error;
	if (isl_basic_map_plain_is_empty(bmap))
		return isl_bool_false;
	if (!isl_basic_map_is_rational(bmap))
		return isl_bool_false;
	bmap = isl_basic_map_copy(bmap);
	bmap = isl_basic_map_implicit_equalities(bmap);
	total = isl_basic_map_dim(bmap, isl_dim_all);
	if (total < 0)
		return isl_bool_error;
	if (bmap->n_eq == total) {
		int i, j;
		for (i = 0; i < bmap->n_eq; ++i) {
			j = isl_seq_first_non_zero(bmap->eq[i] + 1, total);
			if (j < 0)
				break;
			if (!isl_int_is_one(bmap->eq[i][1 + j]) &&
			    !isl_int_is_negone(bmap->eq[i][1 + j]))
				break;
			j = isl_seq_first_non_zero(bmap->eq[i] + 1 + j + 1,
						    total - j - 1);
			if (j >= 0)
				break;
		}
		if (i == bmap->n_eq)
			has_rational = isl_bool_false;
	}
	isl_basic_map_free(bmap);

	return has_rational;
}

/* Does "map" contain any rational points?
 */
isl_bool isl_map_has_rational(__isl_keep isl_map *map)
{
	int i;
	isl_bool has_rational;

	if (!map)
		return isl_bool_error;
	for (i = 0; i < map->n; ++i) {
		has_rational = isl_basic_map_has_rational(map->p[i]);
		if (has_rational < 0 || has_rational)
			return has_rational;
	}
	return isl_bool_false;
}

/* Does "set" contain any rational points?
 */
isl_bool isl_set_has_rational(__isl_keep isl_set *set)
{
	return isl_map_has_rational(set);
}

/* Is this basic set a parameter domain?
 */
isl_bool isl_basic_set_is_params(__isl_keep isl_basic_set *bset)
{
	if (!bset)
		return isl_bool_error;
	return isl_space_is_params(bset->dim);
}

/* Is this set a parameter domain?
 */
isl_bool isl_set_is_params(__isl_keep isl_set *set)
{
	if (!set)
		return isl_bool_error;
	return isl_space_is_params(set->dim);
}

/* Is this map actually a parameter domain?
 * Users should never call this function.  Outside of isl,
 * a map can never be a parameter domain.
 */
isl_bool isl_map_is_params(__isl_keep isl_map *map)
{
	if (!map)
		return isl_bool_error;
	return isl_space_is_params(map->dim);
}

static __isl_give isl_basic_map *basic_map_init(isl_ctx *ctx,
	__isl_take isl_basic_map *bmap, unsigned extra,
	unsigned n_eq, unsigned n_ineq)
{
	int i;
	isl_space *space = isl_basic_map_peek_space(bmap);
	isl_size n_var = isl_space_dim(space, isl_dim_all);
	size_t row_size = 1 + n_var + extra;

	bmap->ctx = ctx;
	isl_ctx_ref(ctx);

	if (n_var < 0)
		return isl_basic_map_free(bmap);

	bmap->block = isl_blk_alloc(ctx, (n_ineq + n_eq) * row_size);
	if (isl_blk_is_error(bmap->block))
		goto error;

	bmap->ineq = isl_alloc_array(ctx, isl_int *, n_ineq + n_eq);
	if ((n_ineq + n_eq) && !bmap->ineq)
		goto error;

	if (extra == 0) {
		bmap->block2 = isl_blk_empty();
		bmap->div = NULL;
	} else {
		bmap->block2 = isl_blk_alloc(ctx, extra * (1 + row_size));
		if (isl_blk_is_error(bmap->block2))
			goto error;

		bmap->div = isl_alloc_array(ctx, isl_int *, extra);
		if (!bmap->div)
			goto error;
	}

	for (i = 0; i < n_ineq + n_eq; ++i)
		bmap->ineq[i] = bmap->block.data + i * row_size;

	for (i = 0; i < extra; ++i)
		bmap->div[i] = bmap->block2.data + i * (1 + row_size);

	bmap->ref = 1;
	bmap->flags = 0;
	bmap->c_size = n_eq + n_ineq;
	bmap->eq = bmap->ineq + n_ineq;
	bmap->extra = extra;
	bmap->n_eq = 0;
	bmap->n_ineq = 0;
	bmap->n_div = 0;
	bmap->sample = NULL;

	return bmap;
error:
	isl_basic_map_free(bmap);
	return NULL;
}

struct isl_basic_set *isl_basic_set_alloc(struct isl_ctx *ctx,
		unsigned nparam, unsigned dim, unsigned extra,
		unsigned n_eq, unsigned n_ineq)
{
	struct isl_basic_map *bmap;
	isl_space *space;

	space = isl_space_set_alloc(ctx, nparam, dim);
	if (!space)
		return NULL;

	bmap = isl_basic_map_alloc_space(space, extra, n_eq, n_ineq);
	return bset_from_bmap(bmap);
}

__isl_give isl_basic_set *isl_basic_set_alloc_space(__isl_take isl_space *dim,
		unsigned extra, unsigned n_eq, unsigned n_ineq)
{
	struct isl_basic_map *bmap;
	if (!dim)
		return NULL;
	isl_assert(dim->ctx, dim->n_in == 0, goto error);
	bmap = isl_basic_map_alloc_space(dim, extra, n_eq, n_ineq);
	return bset_from_bmap(bmap);
error:
	isl_space_free(dim);
	return NULL;
}

__isl_give isl_basic_map *isl_basic_map_alloc_space(__isl_take isl_space *space,
		unsigned extra, unsigned n_eq, unsigned n_ineq)
{
	struct isl_basic_map *bmap;

	if (!space)
		return NULL;
	bmap = isl_calloc_type(space->ctx, struct isl_basic_map);
	if (!bmap)
		goto error;
	bmap->dim = space;

	return basic_map_init(space->ctx, bmap, extra, n_eq, n_ineq);
error:
	isl_space_free(space);
	return NULL;
}

struct isl_basic_map *isl_basic_map_alloc(struct isl_ctx *ctx,
		unsigned nparam, unsigned in, unsigned out, unsigned extra,
		unsigned n_eq, unsigned n_ineq)
{
	struct isl_basic_map *bmap;
	isl_space *dim;

	dim = isl_space_alloc(ctx, nparam, in, out);
	if (!dim)
		return NULL;

	bmap = isl_basic_map_alloc_space(dim, extra, n_eq, n_ineq);
	return bmap;
}

static __isl_give isl_basic_map *dup_constraints(__isl_take isl_basic_map *dst,
	__isl_keep isl_basic_map *src)
{
	int i;
	isl_size total = isl_basic_map_dim(src, isl_dim_all);

	if (!dst || total < 0)
		return isl_basic_map_free(dst);

	for (i = 0; i < src->n_eq; ++i) {
		int j = isl_basic_map_alloc_equality(dst);
		if (j < 0)
			return isl_basic_map_free(dst);
		isl_seq_cpy(dst->eq[j], src->eq[i], 1+total);
	}

	for (i = 0; i < src->n_ineq; ++i) {
		int j = isl_basic_map_alloc_inequality(dst);
		if (j < 0)
			return isl_basic_map_free(dst);
		isl_seq_cpy(dst->ineq[j], src->ineq[i], 1+total);
	}

	for (i = 0; i < src->n_div; ++i) {
		int j = isl_basic_map_alloc_div(dst);
		if (j < 0)
			return isl_basic_map_free(dst);
		isl_seq_cpy(dst->div[j], src->div[i], 1+1+total);
	}
	ISL_F_SET(dst, ISL_BASIC_SET_FINAL);
	return dst;
}

__isl_give isl_basic_map *isl_basic_map_dup(__isl_keep isl_basic_map *bmap)
{
	struct isl_basic_map *dup;

	if (!bmap)
		return NULL;
	dup = isl_basic_map_alloc_space(isl_space_copy(bmap->dim),
			bmap->n_div, bmap->n_eq, bmap->n_ineq);
	dup = dup_constraints(dup, bmap);
	if (!dup)
		return NULL;
	dup->flags = bmap->flags;
	dup->sample = isl_vec_copy(bmap->sample);
	return dup;
}

struct isl_basic_set *isl_basic_set_dup(struct isl_basic_set *bset)
{
	struct isl_basic_map *dup;

	dup = isl_basic_map_dup(bset_to_bmap(bset));
	return bset_from_bmap(dup);
}

__isl_give isl_basic_set *isl_basic_set_copy(__isl_keep isl_basic_set *bset)
{
	if (!bset)
		return NULL;

	if (ISL_F_ISSET(bset, ISL_BASIC_SET_FINAL)) {
		bset->ref++;
		return bset;
	}
	return isl_basic_set_dup(bset);
}

__isl_give isl_set *isl_set_copy(__isl_keep isl_set *set)
{
	if (!set)
		return NULL;

	set->ref++;
	return set;
}

__isl_give isl_basic_map *isl_basic_map_copy(__isl_keep isl_basic_map *bmap)
{
	if (!bmap)
		return NULL;

	if (ISL_F_ISSET(bmap, ISL_BASIC_SET_FINAL)) {
		bmap->ref++;
		return bmap;
	}
	bmap = isl_basic_map_dup(bmap);
	if (bmap)
		ISL_F_SET(bmap, ISL_BASIC_SET_FINAL);
	return bmap;
}

__isl_give isl_map *isl_map_copy(__isl_keep isl_map *map)
{
	if (!map)
		return NULL;

	map->ref++;
	return map;
}

__isl_null isl_basic_map *isl_basic_map_free(__isl_take isl_basic_map *bmap)
{
	if (!bmap)
		return NULL;

	if (--bmap->ref > 0)
		return NULL;

	isl_ctx_deref(bmap->ctx);
	free(bmap->div);
	isl_blk_free(bmap->ctx, bmap->block2);
	free(bmap->ineq);
	isl_blk_free(bmap->ctx, bmap->block);
	isl_vec_free(bmap->sample);
	isl_space_free(bmap->dim);
	free(bmap);

	return NULL;
}

__isl_null isl_basic_set *isl_basic_set_free(__isl_take isl_basic_set *bset)
{
	return isl_basic_map_free(bset_to_bmap(bset));
}

static int room_for_con(struct isl_basic_map *bmap, unsigned n)
{
	return bmap->n_eq + bmap->n_ineq + n <= bmap->c_size;
}

/* Check that "bset" does not involve any parameters.
 */
isl_stat isl_basic_set_check_no_params(__isl_keep isl_basic_set *bset)
{
	isl_size nparam;

	nparam = isl_basic_set_dim(bset, isl_dim_param);
	if (nparam < 0)
		return isl_stat_error;
	if (nparam != 0)
		isl_die(isl_basic_set_get_ctx(bset), isl_error_invalid,
			"basic set should not have any parameters",
			return isl_stat_error);
	return isl_stat_ok;
}

/* Check that "bset" does not involve any local variables.
 */
isl_stat isl_basic_set_check_no_locals(__isl_keep isl_basic_set *bset)
{
	isl_size n_div;

	n_div = isl_basic_set_dim(bset, isl_dim_div);
	if (n_div < 0)
		return isl_stat_error;
	if (n_div != 0)
		isl_die(isl_basic_set_get_ctx(bset), isl_error_invalid,
			"basic set should not have any local variables",
			return isl_stat_error);
	return isl_stat_ok;
}

/* Check that "map" has only named parameters, reporting an error
 * if it does not.
 */
isl_stat isl_map_check_named_params(__isl_keep isl_map *map)
{
	return isl_space_check_named_params(isl_map_peek_space(map));
}

/* Check that "bmap" has only named parameters, reporting an error
 * if it does not.
 */
static isl_stat isl_basic_map_check_named_params(__isl_keep isl_basic_map *bmap)
{
	return isl_space_check_named_params(isl_basic_map_peek_space(bmap));
}

/* Check that "bmap1" and "bmap2" have the same parameters,
 * reporting an error if they do not.
 */
static isl_stat isl_basic_map_check_equal_params(
	__isl_keep isl_basic_map *bmap1, __isl_keep isl_basic_map *bmap2)
{
	isl_bool match;

	match = isl_basic_map_has_equal_params(bmap1, bmap2);
	if (match < 0)
		return isl_stat_error;
	if (!match)
		isl_die(isl_basic_map_get_ctx(bmap1), isl_error_invalid,
			"parameters don't match", return isl_stat_error);
	return isl_stat_ok;
}

__isl_give isl_map *isl_map_align_params_map_map_and(
	__isl_take isl_map *map1, __isl_take isl_map *map2,
	__isl_give isl_map *(*fn)(__isl_take isl_map *map1,
				    __isl_take isl_map *map2))
{
	if (!map1 || !map2)
		goto error;
	if (isl_map_has_equal_params(map1, map2))
		return fn(map1, map2);
	if (isl_map_check_named_params(map1) < 0)
		goto error;
	if (isl_map_check_named_params(map2) < 0)
		goto error;
	map1 = isl_map_align_params(map1, isl_map_get_space(map2));
	map2 = isl_map_align_params(map2, isl_map_get_space(map1));
	return fn(map1, map2);
error:
	isl_map_free(map1);
	isl_map_free(map2);
	return NULL;
}

isl_bool isl_map_align_params_map_map_and_test(__isl_keep isl_map *map1,
	__isl_keep isl_map *map2,
	isl_bool (*fn)(__isl_keep isl_map *map1, __isl_keep isl_map *map2))
{
	isl_bool r;

	if (!map1 || !map2)
		return isl_bool_error;
	if (isl_map_has_equal_params(map1, map2))
		return fn(map1, map2);
	if (isl_map_check_named_params(map1) < 0)
		return isl_bool_error;
	if (isl_map_check_named_params(map2) < 0)
		return isl_bool_error;
	map1 = isl_map_copy(map1);
	map2 = isl_map_copy(map2);
	map1 = isl_map_align_params(map1, isl_map_get_space(map2));
	map2 = isl_map_align_params(map2, isl_map_get_space(map1));
	r = fn(map1, map2);
	isl_map_free(map1);
	isl_map_free(map2);
	return r;
}

int isl_basic_map_alloc_equality(struct isl_basic_map *bmap)
{
	isl_size total;
	struct isl_ctx *ctx;

	total = isl_basic_map_dim(bmap, isl_dim_all);
	if (total < 0)
		return -1;
	ctx = bmap->ctx;
	isl_assert(ctx, room_for_con(bmap, 1), return -1);
	isl_assert(ctx, (bmap->eq - bmap->ineq) + bmap->n_eq <= bmap->c_size,
			return -1);
	ISL_F_CLR(bmap, ISL_BASIC_MAP_NO_REDUNDANT);
	ISL_F_CLR(bmap, ISL_BASIC_MAP_NO_IMPLICIT);
	ISL_F_CLR(bmap, ISL_BASIC_MAP_ALL_EQUALITIES);
	ISL_F_CLR(bmap, ISL_BASIC_MAP_NORMALIZED_DIVS);
	if ((bmap->eq - bmap->ineq) + bmap->n_eq == bmap->c_size) {
		isl_int *t;
		int j = isl_basic_map_alloc_inequality(bmap);
		if (j < 0)
			return -1;
		t = bmap->ineq[j];
		bmap->ineq[j] = bmap->ineq[bmap->n_ineq - 1];
		bmap->ineq[bmap->n_ineq - 1] = bmap->eq[-1];
		bmap->eq[-1] = t;
		bmap->n_eq++;
		bmap->n_ineq--;
		bmap->eq--;
		return 0;
	}
	isl_seq_clr(bmap->eq[bmap->n_eq] + 1 + total,
		      bmap->extra - bmap->n_div);
	return bmap->n_eq++;
}

int isl_basic_set_alloc_equality(struct isl_basic_set *bset)
{
	return isl_basic_map_alloc_equality(bset_to_bmap(bset));
}

int isl_basic_map_free_equality(struct isl_basic_map *bmap, unsigned n)
{
	if (!bmap)
		return -1;
	isl_assert(bmap->ctx, n <= bmap->n_eq, return -1);
	bmap->n_eq -= n;
	return 0;
}

int isl_basic_set_free_equality(struct isl_basic_set *bset, unsigned n)
{
	return isl_basic_map_free_equality(bset_to_bmap(bset), n);
}

int isl_basic_map_drop_equality(struct isl_basic_map *bmap, unsigned pos)
{
	isl_int *t;
	if (!bmap)
		return -1;
	isl_assert(bmap->ctx, pos < bmap->n_eq, return -1);

	if (pos != bmap->n_eq - 1) {
		t = bmap->eq[pos];
		bmap->eq[pos] = bmap->eq[bmap->n_eq - 1];
		bmap->eq[bmap->n_eq - 1] = t;
	}
	bmap->n_eq--;
	return 0;
}

/* Turn inequality "pos" of "bmap" into an equality.
 *
 * In particular, we move the inequality in front of the equalities
 * and move the last inequality in the position of the moved inequality.
 * Note that isl_tab_make_equalities_explicit depends on this particular
 * change in the ordering of the constraints.
 */
void isl_basic_map_inequality_to_equality(
		struct isl_basic_map *bmap, unsigned pos)
{
	isl_int *t;

	t = bmap->ineq[pos];
	bmap->ineq[pos] = bmap->ineq[bmap->n_ineq - 1];
	bmap->ineq[bmap->n_ineq - 1] = bmap->eq[-1];
	bmap->eq[-1] = t;
	bmap->n_eq++;
	bmap->n_ineq--;
	bmap->eq--;
	ISL_F_CLR(bmap, ISL_BASIC_MAP_NO_REDUNDANT);
	ISL_F_CLR(bmap, ISL_BASIC_MAP_SORTED);
	ISL_F_CLR(bmap, ISL_BASIC_MAP_NORMALIZED_DIVS);
	ISL_F_CLR(bmap, ISL_BASIC_MAP_ALL_EQUALITIES);
}

static int room_for_ineq(struct isl_basic_map *bmap, unsigned n)
{
	return bmap->n_ineq + n <= bmap->eq - bmap->ineq;
}

int isl_basic_map_alloc_inequality(__isl_keep isl_basic_map *bmap)
{
	isl_size total;
	struct isl_ctx *ctx;

	total = isl_basic_map_dim(bmap, isl_dim_all);
	if (total < 0)
		return -1;
	ctx = bmap->ctx;
	isl_assert(ctx, room_for_ineq(bmap, 1), return -1);
	ISL_F_CLR(bmap, ISL_BASIC_MAP_NO_IMPLICIT);
	ISL_F_CLR(bmap, ISL_BASIC_MAP_NO_REDUNDANT);
	ISL_F_CLR(bmap, ISL_BASIC_MAP_SORTED);
	ISL_F_CLR(bmap, ISL_BASIC_MAP_ALL_EQUALITIES);
	isl_seq_clr(bmap->ineq[bmap->n_ineq] + 1 + total,
		      bmap->extra - bmap->n_div);
	return bmap->n_ineq++;
}

int isl_basic_set_alloc_inequality(__isl_keep isl_basic_set *bset)
{
	return isl_basic_map_alloc_inequality(bset_to_bmap(bset));
}

int isl_basic_map_free_inequality(struct isl_basic_map *bmap, unsigned n)
{
	if (!bmap)
		return -1;
	isl_assert(bmap->ctx, n <= bmap->n_ineq, return -1);
	bmap->n_ineq -= n;
	return 0;
}

int isl_basic_set_free_inequality(struct isl_basic_set *bset, unsigned n)
{
	return isl_basic_map_free_inequality(bset_to_bmap(bset), n);
}

int isl_basic_map_drop_inequality(struct isl_basic_map *bmap, unsigned pos)
{
	isl_int *t;
	if (!bmap)
		return -1;
	isl_assert(bmap->ctx, pos < bmap->n_ineq, return -1);

	if (pos != bmap->n_ineq - 1) {
		t = bmap->ineq[pos];
		bmap->ineq[pos] = bmap->ineq[bmap->n_ineq - 1];
		bmap->ineq[bmap->n_ineq - 1] = t;
		ISL_F_CLR(bmap, ISL_BASIC_MAP_SORTED);
	}
	bmap->n_ineq--;
	return 0;
}

int isl_basic_set_drop_inequality(struct isl_basic_set *bset, unsigned pos)
{
	return isl_basic_map_drop_inequality(bset_to_bmap(bset), pos);
}

__isl_give isl_basic_map *isl_basic_map_add_eq(__isl_take isl_basic_map *bmap,
	isl_int *eq)
{
	isl_bool empty;
	isl_size total;
	int k;

	empty = isl_basic_map_plain_is_empty(bmap);
	if (empty < 0)
		return isl_basic_map_free(bmap);
	if (empty)
		return bmap;

	bmap = isl_basic_map_cow(bmap);
	bmap = isl_basic_map_extend_constraints(bmap, 1, 0);
	total = isl_basic_map_dim(bmap, isl_dim_all);
	if (total < 0)
		return isl_basic_map_free(bmap);
	k = isl_basic_map_alloc_equality(bmap);
	if (k < 0)
		goto error;
	isl_seq_cpy(bmap->eq[k], eq, 1 + total);
	return bmap;
error:
	isl_basic_map_free(bmap);
	return NULL;
}

__isl_give isl_basic_set *isl_basic_set_add_eq(__isl_take isl_basic_set *bset,
	isl_int *eq)
{
	return bset_from_bmap(isl_basic_map_add_eq(bset_to_bmap(bset), eq));
}

__isl_give isl_basic_map *isl_basic_map_add_ineq(__isl_take isl_basic_map *bmap,
	isl_int *ineq)
{
	isl_size total;
	int k;

	bmap = isl_basic_map_cow(bmap);
	bmap = isl_basic_map_extend_constraints(bmap, 0, 1);
	total = isl_basic_map_dim(bmap, isl_dim_all);
	if (total < 0)
		return isl_basic_map_free(bmap);
	k = isl_basic_map_alloc_inequality(bmap);
	if (k < 0)
		goto error;
	isl_seq_cpy(bmap->ineq[k], ineq, 1 + total);
	return bmap;
error:
	isl_basic_map_free(bmap);
	return NULL;
}

__isl_give isl_basic_set *isl_basic_set_add_ineq(__isl_take isl_basic_set *bset,
	isl_int *ineq)
{
	return bset_from_bmap(isl_basic_map_add_ineq(bset_to_bmap(bset), ineq));
}

int isl_basic_map_alloc_div(struct isl_basic_map *bmap)
{
	isl_size total;

	total = isl_basic_map_dim(bmap, isl_dim_all);
	if (total < 0)
		return -1;
	isl_assert(bmap->ctx, bmap->n_div < bmap->extra, return -1);
	isl_seq_clr(bmap->div[bmap->n_div] + 1 + 1 + total,
		      bmap->extra - bmap->n_div);
	ISL_F_CLR(bmap, ISL_BASIC_MAP_NORMALIZED_DIVS);
	return bmap->n_div++;
}

int isl_basic_set_alloc_div(struct isl_basic_set *bset)
{
	return isl_basic_map_alloc_div(bset_to_bmap(bset));
}

#undef TYPE
#define TYPE	isl_basic_map
#include "check_type_range_templ.c"

/* Check that there are "n" dimensions of type "type" starting at "first"
 * in "bset".
 */
isl_stat isl_basic_set_check_range(__isl_keep isl_basic_set *bset,
	enum isl_dim_type type, unsigned first, unsigned n)
{
	return isl_basic_map_check_range(bset_to_bmap(bset),
					type, first, n);
}

/* Insert an extra integer division, prescribed by "div", to "bmap"
 * at (integer division) position "pos".
 *
 * The integer division is first added at the end and then moved
 * into the right position.
 */
__isl_give isl_basic_map *isl_basic_map_insert_div(
	__isl_take isl_basic_map *bmap, int pos, __isl_keep isl_vec *div)
{
	int i, k;
	isl_size total;

	bmap = isl_basic_map_cow(bmap);
	total = isl_basic_map_dim(bmap, isl_dim_all);
	if (total < 0 || !div)
		return isl_basic_map_free(bmap);

	if (div->size != 1 + 1 + total)
		isl_die(isl_basic_map_get_ctx(bmap), isl_error_invalid,
			"unexpected size", return isl_basic_map_free(bmap));
	if (isl_basic_map_check_range(bmap, isl_dim_div, pos, 0) < 0)
		return isl_basic_map_free(bmap);

	bmap = isl_basic_map_extend_space(bmap,
					isl_basic_map_get_space(bmap), 1, 0, 2);
	k = isl_basic_map_alloc_div(bmap);
	if (k < 0)
		return isl_basic_map_free(bmap);
	isl_seq_cpy(bmap->div[k], div->el, div->size);
	isl_int_set_si(bmap->div[k][div->size], 0);

	for (i = k; i > pos; --i)
		bmap = isl_basic_map_swap_div(bmap, i, i - 1);

	return bmap;
}

isl_stat isl_basic_map_free_div(struct isl_basic_map *bmap, unsigned n)
{
	if (!bmap)
		return isl_stat_error;
	isl_assert(bmap->ctx, n <= bmap->n_div, return isl_stat_error);
	bmap->n_div -= n;
	return isl_stat_ok;
}

static __isl_give isl_basic_map *add_constraints(
	__isl_take isl_basic_map *bmap1, __isl_take isl_basic_map *bmap2,
	unsigned i_pos, unsigned o_pos)
{
	isl_size total, n_param, n_in, n_out, n_div;
	unsigned o_in, o_out;
	isl_ctx *ctx;
	isl_space *space;
	struct isl_dim_map *dim_map;

	space = isl_basic_map_peek_space(bmap2);
	if (!bmap1 || !space)
		goto error;

	total = isl_basic_map_dim(bmap1, isl_dim_all);
	n_param = isl_basic_map_dim(bmap2, isl_dim_param);
	n_in = isl_basic_map_dim(bmap2, isl_dim_in);
	o_in = isl_basic_map_offset(bmap1, isl_dim_in) - 1 + i_pos;
	n_out = isl_basic_map_dim(bmap2, isl_dim_out);
	o_out = isl_basic_map_offset(bmap1, isl_dim_out) - 1 + o_pos;
	n_div = isl_basic_map_dim(bmap2, isl_dim_div);
	if (total < 0 || n_param < 0 || n_in < 0 || n_out < 0 || n_div < 0)
		goto error;
	ctx = isl_basic_map_get_ctx(bmap1);
	dim_map = isl_dim_map_alloc(ctx, total + n_div);
	isl_dim_map_dim_range(dim_map, space, isl_dim_param, 0, n_param, 0);
	isl_dim_map_dim_range(dim_map, space, isl_dim_in, 0, n_in, o_in);
	isl_dim_map_dim_range(dim_map, space, isl_dim_out, 0, n_out, o_out);
	isl_dim_map_div(dim_map, bmap2, total);

	return isl_basic_map_add_constraints_dim_map(bmap1, bmap2, dim_map);
error:
	isl_basic_map_free(bmap1);
	isl_basic_map_free(bmap2);
	return NULL;
}

struct isl_basic_set *isl_basic_set_add_constraints(struct isl_basic_set *bset1,
		struct isl_basic_set *bset2, unsigned pos)
{
	return bset_from_bmap(add_constraints(bset_to_bmap(bset1),
						bset_to_bmap(bset2), 0, pos));
}

__isl_give isl_basic_map *isl_basic_map_extend_space(
	__isl_take isl_basic_map *base, __isl_take isl_space *space,
	unsigned extra, unsigned n_eq, unsigned n_ineq)
{
	struct isl_basic_map *ext;
	unsigned flags;
	int dims_ok;

	if (!space)
		goto error;

	if (!base)
		goto error;

	dims_ok = isl_space_is_equal(base->dim, space) &&
		  base->extra >= base->n_div + extra;

	if (dims_ok && room_for_con(base, n_eq + n_ineq) &&
		       room_for_ineq(base, n_ineq)) {
		isl_space_free(space);
		return base;
	}

	isl_assert(base->ctx, base->dim->nparam <= space->nparam, goto error);
	isl_assert(base->ctx, base->dim->n_in <= space->n_in, goto error);
	isl_assert(base->ctx, base->dim->n_out <= space->n_out, goto error);
	extra += base->extra;
	n_eq += base->n_eq;
	n_ineq += base->n_ineq;

	ext = isl_basic_map_alloc_space(space, extra, n_eq, n_ineq);
	space = NULL;
	if (!ext)
		goto error;

	if (dims_ok)
		ext->sample = isl_vec_copy(base->sample);
	flags = base->flags;
	ext = add_constraints(ext, base, 0, 0);
	if (ext) {
		ext->flags = flags;
		ISL_F_CLR(ext, ISL_BASIC_SET_FINAL);
	}

	return ext;

error:
	isl_space_free(space);
	isl_basic_map_free(base);
	return NULL;
}

__isl_give isl_basic_set *isl_basic_set_extend_space(
	__isl_take isl_basic_set *base,
		__isl_take isl_space *dim, unsigned extra,
		unsigned n_eq, unsigned n_ineq)
{
	return bset_from_bmap(isl_basic_map_extend_space(bset_to_bmap(base),
						    dim, extra, n_eq, n_ineq));
}

struct isl_basic_map *isl_basic_map_extend_constraints(
		struct isl_basic_map *base, unsigned n_eq, unsigned n_ineq)
{
	if (!base)
		return NULL;
	return isl_basic_map_extend_space(base, isl_space_copy(base->dim),
					0, n_eq, n_ineq);
}

struct isl_basic_map *isl_basic_map_extend(struct isl_basic_map *base,
		unsigned nparam, unsigned n_in, unsigned n_out, unsigned extra,
		unsigned n_eq, unsigned n_ineq)
{
	struct isl_basic_map *bmap;
	isl_space *dim;

	if (!base)
		return NULL;
	dim = isl_space_alloc(base->ctx, nparam, n_in, n_out);
	if (!dim)
		goto error;

	bmap = isl_basic_map_extend_space(base, dim, extra, n_eq, n_ineq);
	return bmap;
error:
	isl_basic_map_free(base);
	return NULL;
}

struct isl_basic_set *isl_basic_set_extend_constraints(
		struct isl_basic_set *base, unsigned n_eq, unsigned n_ineq)
{
	isl_basic_map *bmap = bset_to_bmap(base);
	bmap = isl_basic_map_extend_constraints(bmap, n_eq, n_ineq);
	return bset_from_bmap(bmap);
}

__isl_give isl_basic_set *isl_basic_set_cow(__isl_take isl_basic_set *bset)
{
	return bset_from_bmap(isl_basic_map_cow(bset_to_bmap(bset)));
}

__isl_give isl_basic_map *isl_basic_map_cow(__isl_take isl_basic_map *bmap)
{
	if (!bmap)
		return NULL;

	if (bmap->ref > 1) {
		bmap->ref--;
		bmap = isl_basic_map_dup(bmap);
	}
	if (bmap) {
		ISL_F_CLR(bmap, ISL_BASIC_SET_FINAL);
		ISL_F_CLR(bmap, ISL_BASIC_MAP_REDUCED_COEFFICIENTS);
	}
	return bmap;
}

/* Clear all cached information in "map", either because it is about
 * to be modified or because it is being freed.
 * Always return the same pointer that is passed in.
 * This is needed for the use in isl_map_free.
 */
static __isl_give isl_map *clear_caches(__isl_take isl_map *map)
{
	isl_basic_map_free(map->cached_simple_hull[0]);
	isl_basic_map_free(map->cached_simple_hull[1]);
	map->cached_simple_hull[0] = NULL;
	map->cached_simple_hull[1] = NULL;
	return map;
}

__isl_give isl_set *isl_set_cow(__isl_take isl_set *set)
{
	return isl_map_cow(set);
}

/* Return an isl_map that is equal to "map" and that has only
 * a single reference.
 *
 * If the original input already has only one reference, then
 * simply return it, but clear all cached information, since
 * it may be rendered invalid by the operations that will be
 * performed on the result.
 *
 * Otherwise, create a duplicate (without any cached information).
 */
__isl_give isl_map *isl_map_cow(__isl_take isl_map *map)
{
	if (!map)
		return NULL;

	if (map->ref == 1)
		return clear_caches(map);
	map->ref--;
	return isl_map_dup(map);
}

static void swap_vars(struct isl_blk blk, isl_int *a,
			unsigned a_len, unsigned b_len)
{
	isl_seq_cpy(blk.data, a+a_len, b_len);
	isl_seq_cpy(blk.data+b_len, a, a_len);
	isl_seq_cpy(a, blk.data, b_len+a_len);
}

static __isl_give isl_basic_map *isl_basic_map_swap_vars(
	__isl_take isl_basic_map *bmap, unsigned pos, unsigned n1, unsigned n2)
{
	int i;
	struct isl_blk blk;

	if (isl_basic_map_check_range(bmap, isl_dim_all, pos - 1, n1 + n2) < 0)
		goto error;

	if (n1 == 0 || n2 == 0)
		return bmap;

	bmap = isl_basic_map_cow(bmap);
	if (!bmap)
		return NULL;

	blk = isl_blk_alloc(bmap->ctx, n1 + n2);
	if (isl_blk_is_error(blk))
		goto error;

	for (i = 0; i < bmap->n_eq; ++i)
		swap_vars(blk,
			  bmap->eq[i] + pos, n1, n2);

	for (i = 0; i < bmap->n_ineq; ++i)
		swap_vars(blk,
			  bmap->ineq[i] + pos, n1, n2);

	for (i = 0; i < bmap->n_div; ++i)
		swap_vars(blk,
			  bmap->div[i]+1 + pos, n1, n2);

	isl_blk_free(bmap->ctx, blk);

	ISL_F_CLR(bmap, ISL_BASIC_SET_SORTED);
	bmap = isl_basic_map_gauss(bmap, NULL);
	return isl_basic_map_finalize(bmap);
error:
	isl_basic_map_free(bmap);
	return NULL;
}

__isl_give isl_basic_map *isl_basic_map_set_to_empty(
	__isl_take isl_basic_map *bmap)
{
	int i = 0;
	isl_size total;

	total = isl_basic_map_dim(bmap, isl_dim_all);
	if (total < 0)
		return isl_basic_map_free(bmap);
	if (isl_basic_map_free_div(bmap, bmap->n_div) < 0)
		return isl_basic_map_free(bmap);
	isl_basic_map_free_inequality(bmap, bmap->n_ineq);
	if (bmap->n_eq > 0)
		isl_basic_map_free_equality(bmap, bmap->n_eq-1);
	else {
		i = isl_basic_map_alloc_equality(bmap);
		if (i < 0)
			goto error;
	}
	isl_int_set_si(bmap->eq[i][0], 1);
	isl_seq_clr(bmap->eq[i]+1, total);
	ISL_F_SET(bmap, ISL_BASIC_MAP_EMPTY);
	isl_vec_free(bmap->sample);
	bmap->sample = NULL;
	return isl_basic_map_finalize(bmap);
error:
	isl_basic_map_free(bmap);
	return NULL;
}

__isl_give isl_basic_set *isl_basic_set_set_to_empty(
	__isl_take isl_basic_set *bset)
{
	return bset_from_bmap(isl_basic_map_set_to_empty(bset_to_bmap(bset)));
}

__isl_give isl_basic_map *isl_basic_map_set_rational(
	__isl_take isl_basic_map *bmap)
{
	if (!bmap)
		return NULL;

	if (ISL_F_ISSET(bmap, ISL_BASIC_MAP_RATIONAL))
		return bmap;

	bmap = isl_basic_map_cow(bmap);
	if (!bmap)
		return NULL;

	ISL_F_SET(bmap, ISL_BASIC_MAP_RATIONAL);

	return isl_basic_map_finalize(bmap);
}

__isl_give isl_basic_set *isl_basic_set_set_rational(
	__isl_take isl_basic_set *bset)
{
	return isl_basic_map_set_rational(bset);
}

__isl_give isl_basic_set *isl_basic_set_set_integral(
	__isl_take isl_basic_set *bset)
{
	if (!bset)
		return NULL;

	if (!ISL_F_ISSET(bset, ISL_BASIC_MAP_RATIONAL))
		return bset;

	bset = isl_basic_set_cow(bset);
	if (!bset)
		return NULL;

	ISL_F_CLR(bset, ISL_BASIC_MAP_RATIONAL);

	return isl_basic_set_finalize(bset);
}

__isl_give isl_map *isl_map_set_rational(__isl_take isl_map *map)
{
	int i;

	map = isl_map_cow(map);
	if (!map)
		return NULL;
	for (i = 0; i < map->n; ++i) {
		map->p[i] = isl_basic_map_set_rational(map->p[i]);
		if (!map->p[i])
			goto error;
	}
	return map;
error:
	isl_map_free(map);
	return NULL;
}

__isl_give isl_set *isl_set_set_rational(__isl_take isl_set *set)
{
	return isl_map_set_rational(set);
}

/* Swap divs "a" and "b" in "bmap" (without modifying any of the constraints
 * of "bmap").
 */
static void swap_div(__isl_keep isl_basic_map *bmap, int a, int b)
{
	isl_int *t = bmap->div[a];
	bmap->div[a] = bmap->div[b];
	bmap->div[b] = t;
}

/* Swap divs "a" and "b" in "bmap" and adjust the constraints and
 * div definitions accordingly.
 */
__isl_give isl_basic_map *isl_basic_map_swap_div(__isl_take isl_basic_map *bmap,
	int a, int b)
{
	int i;
	isl_size off;

	off = isl_basic_map_var_offset(bmap, isl_dim_div);
	if (off < 0)
		return isl_basic_map_free(bmap);

	swap_div(bmap, a, b);

	for (i = 0; i < bmap->n_eq; ++i)
		isl_int_swap(bmap->eq[i][1+off+a], bmap->eq[i][1+off+b]);

	for (i = 0; i < bmap->n_ineq; ++i)
		isl_int_swap(bmap->ineq[i][1+off+a], bmap->ineq[i][1+off+b]);

	for (i = 0; i < bmap->n_div; ++i)
		isl_int_swap(bmap->div[i][1+1+off+a], bmap->div[i][1+1+off+b]);
	ISL_F_CLR(bmap, ISL_BASIC_MAP_SORTED);

	return bmap;
}

static void constraint_drop_vars(isl_int *c, unsigned n, unsigned rem)
{
	isl_seq_cpy(c, c + n, rem);
	isl_seq_clr(c + rem, n);
}

/* Drop n dimensions starting at first.
 *
 * In principle, this frees up some extra variables as the number
 * of columns remains constant, but we would have to extend
 * the div array too as the number of rows in this array is assumed
 * to be equal to extra.
 */
__isl_give isl_basic_set *isl_basic_set_drop_dims(
	__isl_take isl_basic_set *bset, unsigned first, unsigned n)
{
	return isl_basic_map_drop(bset_to_bmap(bset), isl_dim_set, first, n);
}

/* Move "n" divs starting at "first" to the end of the list of divs.
 */
static struct isl_basic_map *move_divs_last(struct isl_basic_map *bmap,
	unsigned first, unsigned n)
{
	isl_int **div;
	int i;

	if (first + n == bmap->n_div)
		return bmap;

	div = isl_alloc_array(bmap->ctx, isl_int *, n);
	if (!div)
		goto error;
	for (i = 0; i < n; ++i)
		div[i] = bmap->div[first + i];
	for (i = 0; i < bmap->n_div - first - n; ++i)
		bmap->div[first + i] = bmap->div[first + n + i];
	for (i = 0; i < n; ++i)
		bmap->div[bmap->n_div - n + i] = div[i];
	free(div);
	return bmap;
error:
	isl_basic_map_free(bmap);
	return NULL;
}

#undef TYPE
#define TYPE	isl_map
static
#include "check_type_range_templ.c"

/* Check that there are "n" dimensions of type "type" starting at "first"
 * in "set".
 */
static isl_stat isl_set_check_range(__isl_keep isl_set *set,
	enum isl_dim_type type, unsigned first, unsigned n)
{
	return isl_map_check_range(set_to_map(set), type, first, n);
}

/* Drop "n" dimensions of type "type" starting at "first".
 * Perform the core computation, without cowing or
 * simplifying and finalizing the result.
 *
 * In principle, this frees up some extra variables as the number
 * of columns remains constant, but we would have to extend
 * the div array too as the number of rows in this array is assumed
 * to be equal to extra.
 */
__isl_give isl_basic_map *isl_basic_map_drop_core(
	__isl_take isl_basic_map *bmap, enum isl_dim_type type,
	unsigned first, unsigned n)
{
	int i;
	unsigned offset;
	unsigned left;
	isl_size total;

	if (isl_basic_map_check_range(bmap, type, first, n) < 0)
		return isl_basic_map_free(bmap);

	total = isl_basic_map_dim(bmap, isl_dim_all);
	if (total < 0)
		return isl_basic_map_free(bmap);

	offset = isl_basic_map_offset(bmap, type) + first;
	left = total - (offset - 1) - n;
	for (i = 0; i < bmap->n_eq; ++i)
		constraint_drop_vars(bmap->eq[i]+offset, n, left);

	for (i = 0; i < bmap->n_ineq; ++i)
		constraint_drop_vars(bmap->ineq[i]+offset, n, left);

	for (i = 0; i < bmap->n_div; ++i)
		constraint_drop_vars(bmap->div[i]+1+offset, n, left);

	if (type == isl_dim_div) {
		bmap = move_divs_last(bmap, first, n);
		if (!bmap)
			return NULL;
		if (isl_basic_map_free_div(bmap, n) < 0)
			return isl_basic_map_free(bmap);
	} else
		bmap->dim = isl_space_drop_dims(bmap->dim, type, first, n);
	if (!bmap->dim)
		return isl_basic_map_free(bmap);

	ISL_F_CLR(bmap, ISL_BASIC_MAP_NO_REDUNDANT);
	ISL_F_CLR(bmap, ISL_BASIC_MAP_SORTED);
	return bmap;
}

/* Drop "n" dimensions of type "type" starting at "first".
 *
 * In principle, this frees up some extra variables as the number
 * of columns remains constant, but we would have to extend
 * the div array too as the number of rows in this array is assumed
 * to be equal to extra.
 */
__isl_give isl_basic_map *isl_basic_map_drop(__isl_take isl_basic_map *bmap,
	enum isl_dim_type type, unsigned first, unsigned n)
{
	if (!bmap)
		return NULL;
	if (n == 0 && !isl_space_is_named_or_nested(bmap->dim, type))
		return bmap;

	bmap = isl_basic_map_cow(bmap);
	if (!bmap)
		return NULL;

	bmap = isl_basic_map_drop_core(bmap, type, first, n);

	bmap = isl_basic_map_simplify(bmap);
	return isl_basic_map_finalize(bmap);
}

__isl_give isl_basic_set *isl_basic_set_drop(__isl_take isl_basic_set *bset,
	enum isl_dim_type type, unsigned first, unsigned n)
{
	return bset_from_bmap(isl_basic_map_drop(bset_to_bmap(bset),
							type, first, n));
}

/* No longer consider "map" to be normalized.
 */
static __isl_give isl_map *isl_map_unmark_normalized(__isl_take isl_map *map)
{
	if (!map)
		return NULL;
	ISL_F_CLR(map, ISL_MAP_NORMALIZED);
	return map;
}

__isl_give isl_map *isl_map_drop(__isl_take isl_map *map,
	enum isl_dim_type type, unsigned first, unsigned n)
{
	int i;

	if (isl_map_check_range(map, type, first, n) < 0)
		return isl_map_free(map);

	if (n == 0 && !isl_space_is_named_or_nested(map->dim, type))
		return map;
	map = isl_map_cow(map);
	if (!map)
		goto error;
	map->dim = isl_space_drop_dims(map->dim, type, first, n);
	if (!map->dim)
		goto error;

	for (i = 0; i < map->n; ++i) {
		map->p[i] = isl_basic_map_drop(map->p[i], type, first, n);
		if (!map->p[i])
			goto error;
	}
	map = isl_map_unmark_normalized(map);

	return map;
error:
	isl_map_free(map);
	return NULL;
}

__isl_give isl_set *isl_set_drop(__isl_take isl_set *set,
	enum isl_dim_type type, unsigned first, unsigned n)
{
	return set_from_map(isl_map_drop(set_to_map(set), type, first, n));
}

/* Drop the integer division at position "div", which is assumed
 * not to appear in any of the constraints or
 * in any of the other integer divisions.
 *
 * Since the integer division is redundant, there is no need to cow.
 */
__isl_give isl_basic_map *isl_basic_map_drop_div(
	__isl_take isl_basic_map *bmap, unsigned div)
{
	return isl_basic_map_drop_core(bmap, isl_dim_div, div, 1);
}

/* Eliminate the specified n dimensions starting at first from the
 * constraints, without removing the dimensions from the space.
 * If the set is rational, the dimensions are eliminated using Fourier-Motzkin.
 */
__isl_give isl_map *isl_map_eliminate(__isl_take isl_map *map,
	enum isl_dim_type type, unsigned first, unsigned n)
{
	int i;

	if (n == 0)
		return map;

	if (isl_map_check_range(map, type, first, n) < 0)
		return isl_map_free(map);

	map = isl_map_cow(map);
	if (!map)
		return NULL;

	for (i = 0; i < map->n; ++i) {
		map->p[i] = isl_basic_map_eliminate(map->p[i], type, first, n);
		if (!map->p[i])
			goto error;
	}
	return map;
error:
	isl_map_free(map);
	return NULL;
}

/* Eliminate the specified n dimensions starting at first from the
 * constraints, without removing the dimensions from the space.
 * If the set is rational, the dimensions are eliminated using Fourier-Motzkin.
 */
__isl_give isl_set *isl_set_eliminate(__isl_take isl_set *set,
	enum isl_dim_type type, unsigned first, unsigned n)
{
	return set_from_map(isl_map_eliminate(set_to_map(set), type, first, n));
}

/* Eliminate the specified n dimensions starting at first from the
 * constraints, without removing the dimensions from the space.
 * If the set is rational, the dimensions are eliminated using Fourier-Motzkin.
 */
__isl_give isl_set *isl_set_eliminate_dims(__isl_take isl_set *set,
	unsigned first, unsigned n)
{
	return isl_set_eliminate(set, isl_dim_set, first, n);
}

__isl_give isl_basic_map *isl_basic_map_remove_divs(
	__isl_take isl_basic_map *bmap)
{
	isl_size v_div;

	v_div = isl_basic_map_var_offset(bmap, isl_dim_div);
	if (v_div < 0)
		return isl_basic_map_free(bmap);
	bmap = isl_basic_map_eliminate_vars(bmap, v_div, bmap->n_div);
	if (!bmap)
		return NULL;
	bmap->n_div = 0;
	return isl_basic_map_finalize(bmap);
}

__isl_give isl_basic_set *isl_basic_set_remove_divs(
	__isl_take isl_basic_set *bset)
{
	return bset_from_bmap(isl_basic_map_remove_divs(bset_to_bmap(bset)));
}

__isl_give isl_map *isl_map_remove_divs(__isl_take isl_map *map)
{
	int i;

	if (!map)
		return NULL;
	if (map->n == 0)
		return map;

	map = isl_map_cow(map);
	if (!map)
		return NULL;
	
	for (i = 0; i < map->n; ++i) {
		map->p[i] = isl_basic_map_remove_divs(map->p[i]);
		if (!map->p[i])
			goto error;
	}
	return map;
error:
	isl_map_free(map);
	return NULL;
}

__isl_give isl_set *isl_set_remove_divs(__isl_take isl_set *set)
{
	return isl_map_remove_divs(set);
}

__isl_give isl_basic_map *isl_basic_map_remove_dims(
	__isl_take isl_basic_map *bmap, enum isl_dim_type type,
	unsigned first, unsigned n)
{
	if (isl_basic_map_check_range(bmap, type, first, n) < 0)
		return isl_basic_map_free(bmap);
	if (n == 0 && !isl_space_is_named_or_nested(bmap->dim, type))
		return bmap;
	bmap = isl_basic_map_eliminate_vars(bmap,
			isl_basic_map_offset(bmap, type) - 1 + first, n);
	if (!bmap)
		return bmap;
	if (ISL_F_ISSET(bmap, ISL_BASIC_MAP_EMPTY) && type == isl_dim_div)
		return bmap;
	bmap = isl_basic_map_drop(bmap, type, first, n);
	return bmap;
}

/* Return true if the definition of the given div (recursively) involves
 * any of the given variables.
 */
static isl_bool div_involves_vars(__isl_keep isl_basic_map *bmap, int div,
	unsigned first, unsigned n)
{
	int i;
	unsigned div_offset = isl_basic_map_offset(bmap, isl_dim_div);

	if (isl_int_is_zero(bmap->div[div][0]))
		return isl_bool_false;
	if (isl_seq_first_non_zero(bmap->div[div] + 1 + first, n) >= 0)
		return isl_bool_true;

	for (i = bmap->n_div - 1; i >= 0; --i) {
		isl_bool involves;

		if (isl_int_is_zero(bmap->div[div][1 + div_offset + i]))
			continue;
		involves = div_involves_vars(bmap, i, first, n);
		if (involves < 0 || involves)
			return involves;
	}

	return isl_bool_false;
}

/* Try and add a lower and/or upper bound on "div" to "bmap"
 * based on inequality "i".
 * "total" is the total number of variables (excluding the divs).
 * "v" is a temporary object that can be used during the calculations.
 * If "lb" is set, then a lower bound should be constructed.
 * If "ub" is set, then an upper bound should be constructed.
 *
 * The calling function has already checked that the inequality does not
 * reference "div", but we still need to check that the inequality is
 * of the right form.  We'll consider the case where we want to construct
 * a lower bound.  The construction of upper bounds is similar.
 *
 * Let "div" be of the form
 *
 *	q = floor((a + f(x))/d)
 *
 * We essentially check if constraint "i" is of the form
 *
 *	b + f(x) >= 0
 *
 * so that we can use it to derive a lower bound on "div".
 * However, we allow a slightly more general form
 *
 *	b + g(x) >= 0
 *
 * with the condition that the coefficients of g(x) - f(x) are all
 * divisible by d.
 * Rewriting this constraint as
 *
 *	0 >= -b - g(x)
 *
 * adding a + f(x) to both sides and dividing by d, we obtain
 *
 *	(a + f(x))/d >= (a-b)/d + (f(x)-g(x))/d
 *
 * Taking the floor on both sides, we obtain
 *
 *	q >= floor((a-b)/d) + (f(x)-g(x))/d
 *
 * or
 *
 *	(g(x)-f(x))/d + ceil((b-a)/d) + q >= 0
 *
 * In the case of an upper bound, we construct the constraint
 *
 *	(g(x)+f(x))/d + floor((b+a)/d) - q >= 0
 *
 */
static __isl_give isl_basic_map *insert_bounds_on_div_from_ineq(
	__isl_take isl_basic_map *bmap, int div, int i,
	unsigned total, isl_int v, int lb, int ub)
{
	int j;

	for (j = 0; (lb || ub) && j < total + bmap->n_div; ++j) {
		if (lb) {
			isl_int_sub(v, bmap->ineq[i][1 + j],
					bmap->div[div][1 + 1 + j]);
			lb = isl_int_is_divisible_by(v, bmap->div[div][0]);
		}
		if (ub) {
			isl_int_add(v, bmap->ineq[i][1 + j],
					bmap->div[div][1 + 1 + j]);
			ub = isl_int_is_divisible_by(v, bmap->div[div][0]);
		}
	}
	if (!lb && !ub)
		return bmap;

	bmap = isl_basic_map_cow(bmap);
	bmap = isl_basic_map_extend_constraints(bmap, 0, lb + ub);
	if (lb) {
		int k = isl_basic_map_alloc_inequality(bmap);
		if (k < 0)
			goto error;
		for (j = 0; j < 1 + total + bmap->n_div; ++j) {
			isl_int_sub(bmap->ineq[k][j], bmap->ineq[i][j],
					bmap->div[div][1 + j]);
			isl_int_cdiv_q(bmap->ineq[k][j],
					bmap->ineq[k][j], bmap->div[div][0]);
		}
		isl_int_set_si(bmap->ineq[k][1 + total + div], 1);
	}
	if (ub) {
		int k = isl_basic_map_alloc_inequality(bmap);
		if (k < 0)
			goto error;
		for (j = 0; j < 1 + total + bmap->n_div; ++j) {
			isl_int_add(bmap->ineq[k][j], bmap->ineq[i][j],
					bmap->div[div][1 + j]);
			isl_int_fdiv_q(bmap->ineq[k][j],
					bmap->ineq[k][j], bmap->div[div][0]);
		}
		isl_int_set_si(bmap->ineq[k][1 + total + div], -1);
	}

	return bmap;
error:
	isl_basic_map_free(bmap);
	return NULL;
}

/* This function is called right before "div" is eliminated from "bmap"
 * using Fourier-Motzkin.
 * Look through the constraints of "bmap" for constraints on the argument
 * of the integer division and use them to construct constraints on the
 * integer division itself.  These constraints can then be combined
 * during the Fourier-Motzkin elimination.
 * Note that it is only useful to introduce lower bounds on "div"
 * if "bmap" already contains upper bounds on "div" as the newly
 * introduce lower bounds can then be combined with the pre-existing
 * upper bounds.  Similarly for upper bounds.
 * We therefore first check if "bmap" contains any lower and/or upper bounds
 * on "div".
 *
 * It is interesting to note that the introduction of these constraints
 * can indeed lead to more accurate results, even when compared to
 * deriving constraints on the argument of "div" from constraints on "div".
 * Consider, for example, the set
 *
 *	{ [i,j,k] : 3 + i + 2j >= 0 and 2 * [(i+2j)/4] <= k }
 *
 * The second constraint can be rewritten as
 *
 *	2 * [(-i-2j+3)/4] + k >= 0
 *
 * from which we can derive
 *
 *	-i - 2j + 3 >= -2k
 *
 * or
 *
 *	i + 2j <= 3 + 2k
 *
 * Combined with the first constraint, we obtain
 *
 *	-3 <= 3 + 2k	or	k >= -3
 *
 * If, on the other hand we derive a constraint on [(i+2j)/4] from
 * the first constraint, we obtain
 *
 *	[(i + 2j)/4] >= [-3/4] = -1
 *
 * Combining this constraint with the second constraint, we obtain
 *
 *	k >= -2
 */
static __isl_give isl_basic_map *insert_bounds_on_div(
	__isl_take isl_basic_map *bmap, int div)
{
	int i;
	int check_lb, check_ub;
	isl_int v;
	isl_size v_div;

	if (!bmap)
		return NULL;

	if (isl_int_is_zero(bmap->div[div][0]))
		return bmap;

	v_div = isl_basic_map_var_offset(bmap, isl_dim_div);
	if (v_div < 0)
		return isl_basic_map_free(bmap);

	check_lb = 0;
	check_ub = 0;
	for (i = 0; (!check_lb || !check_ub) && i < bmap->n_ineq; ++i) {
		int s = isl_int_sgn(bmap->ineq[i][1 + v_div + div]);
		if (s > 0)
			check_ub = 1;
		if (s < 0)
			check_lb = 1;
	}

	if (!check_lb && !check_ub)
		return bmap;

	isl_int_init(v);

	for (i = 0; bmap && i < bmap->n_ineq; ++i) {
		if (!isl_int_is_zero(bmap->ineq[i][1 + v_div + div]))
			continue;

		bmap = insert_bounds_on_div_from_ineq(bmap, div, i, v_div, v,
							check_lb, check_ub);
	}

	isl_int_clear(v);

	return bmap;
}

/* Remove all divs (recursively) involving any of the given dimensions
 * in their definitions.
 */
__isl_give isl_basic_map *isl_basic_map_remove_divs_involving_dims(
	__isl_take isl_basic_map *bmap,
	enum isl_dim_type type, unsigned first, unsigned n)
{
	int i;

	if (isl_basic_map_check_range(bmap, type, first, n) < 0)
		return isl_basic_map_free(bmap);
	first += isl_basic_map_offset(bmap, type);

	for (i = bmap->n_div - 1; i >= 0; --i) {
		isl_bool involves;

		involves = div_involves_vars(bmap, i, first, n);
		if (involves < 0)
			return isl_basic_map_free(bmap);
		if (!involves)
			continue;
		bmap = insert_bounds_on_div(bmap, i);
		bmap = isl_basic_map_remove_dims(bmap, isl_dim_div, i, 1);
		if (!bmap)
			return NULL;
		i = bmap->n_div;
	}

	return bmap;
}

__isl_give isl_basic_set *isl_basic_set_remove_divs_involving_dims(
	__isl_take isl_basic_set *bset,
	enum isl_dim_type type, unsigned first, unsigned n)
{
	return isl_basic_map_remove_divs_involving_dims(bset, type, first, n);
}

__isl_give isl_map *isl_map_remove_divs_involving_dims(__isl_take isl_map *map,
	enum isl_dim_type type, unsigned first, unsigned n)
{
	int i;

	if (!map)
		return NULL;
	if (map->n == 0)
		return map;

	map = isl_map_cow(map);
	if (!map)
		return NULL;

	for (i = 0; i < map->n; ++i) {
		map->p[i] = isl_basic_map_remove_divs_involving_dims(map->p[i],
								type, first, n);
		if (!map->p[i])
			goto error;
	}
	return map;
error:
	isl_map_free(map);
	return NULL;
}

__isl_give isl_set *isl_set_remove_divs_involving_dims(__isl_take isl_set *set,
	enum isl_dim_type type, unsigned first, unsigned n)
{
	return set_from_map(isl_map_remove_divs_involving_dims(set_to_map(set),
							      type, first, n));
}

/* Does the description of "bmap" depend on the specified dimensions?
 * We also check whether the dimensions appear in any of the div definitions.
 * In principle there is no need for this check.  If the dimensions appear
 * in a div definition, they also appear in the defining constraints of that
 * div.
 */
isl_bool isl_basic_map_involves_dims(__isl_keep isl_basic_map *bmap,
	enum isl_dim_type type, unsigned first, unsigned n)
{
	int i;

	if (isl_basic_map_check_range(bmap, type, first, n) < 0)
		return isl_bool_error;

	first += isl_basic_map_offset(bmap, type);
	for (i = 0; i < bmap->n_eq; ++i)
		if (isl_seq_first_non_zero(bmap->eq[i] + first, n) >= 0)
			return isl_bool_true;
	for (i = 0; i < bmap->n_ineq; ++i)
		if (isl_seq_first_non_zero(bmap->ineq[i] + first, n) >= 0)
			return isl_bool_true;
	for (i = 0; i < bmap->n_div; ++i) {
		if (isl_int_is_zero(bmap->div[i][0]))
			continue;
		if (isl_seq_first_non_zero(bmap->div[i] + 1 + first, n) >= 0)
			return isl_bool_true;
	}

	return isl_bool_false;
}

isl_bool isl_map_involves_dims(__isl_keep isl_map *map,
	enum isl_dim_type type, unsigned first, unsigned n)
{
	int i;

	if (isl_map_check_range(map, type, first, n) < 0)
		return isl_bool_error;

	for (i = 0; i < map->n; ++i) {
		isl_bool involves = isl_basic_map_involves_dims(map->p[i],
							    type, first, n);
		if (involves < 0 || involves)
			return involves;
	}

	return isl_bool_false;
}

isl_bool isl_basic_set_involves_dims(__isl_keep isl_basic_set *bset,
	enum isl_dim_type type, unsigned first, unsigned n)
{
	return isl_basic_map_involves_dims(bset, type, first, n);
}

isl_bool isl_set_involves_dims(__isl_keep isl_set *set,
	enum isl_dim_type type, unsigned first, unsigned n)
{
	return isl_map_involves_dims(set, type, first, n);
}

/* Drop all constraints in bmap that involve any of the dimensions
 * first to first+n-1.
 * This function only performs the actual removal of constraints.
 *
 * This function should not call finalize since it is used by
 * remove_redundant_divs, which in turn is called by isl_basic_map_finalize.
 */
__isl_give isl_basic_map *isl_basic_map_drop_constraints_involving(
	__isl_take isl_basic_map *bmap, unsigned first, unsigned n)
{
	int i;

	if (n == 0)
		return bmap;

	bmap = isl_basic_map_cow(bmap);

	if (!bmap)
		return NULL;

	for (i = bmap->n_eq - 1; i >= 0; --i) {
		if (isl_seq_first_non_zero(bmap->eq[i] + 1 + first, n) == -1)
			continue;
		isl_basic_map_drop_equality(bmap, i);
	}

	for (i = bmap->n_ineq - 1; i >= 0; --i) {
		if (isl_seq_first_non_zero(bmap->ineq[i] + 1 + first, n) == -1)
			continue;
		isl_basic_map_drop_inequality(bmap, i);
	}

	return bmap;
}

/* Drop all constraints in bset that involve any of the dimensions
 * first to first+n-1.
 * This function only performs the actual removal of constraints.
 */
__isl_give isl_basic_set *isl_basic_set_drop_constraints_involving(
	__isl_take isl_basic_set *bset, unsigned first, unsigned n)
{
	return isl_basic_map_drop_constraints_involving(bset, first, n);
}

/* Drop all constraints in bmap that do not involve any of the dimensions
 * first to first + n - 1 of the given type.
 */
__isl_give isl_basic_map *isl_basic_map_drop_constraints_not_involving_dims(
	__isl_take isl_basic_map *bmap,
	enum isl_dim_type type, unsigned first, unsigned n)
{
	int i;

	if (n == 0) {
		isl_space *space = isl_basic_map_get_space(bmap);
		isl_basic_map_free(bmap);
		return isl_basic_map_universe(space);
	}
	bmap = isl_basic_map_cow(bmap);
	if (!bmap)
		return NULL;

	if (isl_basic_map_check_range(bmap, type, first, n) < 0)
		return isl_basic_map_free(bmap);

	first += isl_basic_map_offset(bmap, type) - 1;

	for (i = bmap->n_eq - 1; i >= 0; --i) {
		if (isl_seq_first_non_zero(bmap->eq[i] + 1 + first, n) != -1)
			continue;
		isl_basic_map_drop_equality(bmap, i);
	}

	for (i = bmap->n_ineq - 1; i >= 0; --i) {
		if (isl_seq_first_non_zero(bmap->ineq[i] + 1 + first, n) != -1)
			continue;
		isl_basic_map_drop_inequality(bmap, i);
	}

	bmap = isl_basic_map_add_known_div_constraints(bmap);
	return bmap;
}

/* Drop all constraints in bset that do not involve any of the dimensions
 * first to first + n - 1 of the given type.
 */
__isl_give isl_basic_set *isl_basic_set_drop_constraints_not_involving_dims(
	__isl_take isl_basic_set *bset,
	enum isl_dim_type type, unsigned first, unsigned n)
{
	return isl_basic_map_drop_constraints_not_involving_dims(bset,
							    type, first, n);
}

/* Drop all constraints in bmap that involve any of the dimensions
 * first to first + n - 1 of the given type.
 */
__isl_give isl_basic_map *isl_basic_map_drop_constraints_involving_dims(
	__isl_take isl_basic_map *bmap,
	enum isl_dim_type type, unsigned first, unsigned n)
{
	if (!bmap)
		return NULL;
	if (n == 0)
		return bmap;

	if (isl_basic_map_check_range(bmap, type, first, n) < 0)
		return isl_basic_map_free(bmap);

	bmap = isl_basic_map_remove_divs_involving_dims(bmap, type, first, n);
	first += isl_basic_map_offset(bmap, type) - 1;
	bmap = isl_basic_map_drop_constraints_involving(bmap, first, n);
	bmap = isl_basic_map_add_known_div_constraints(bmap);
	return bmap;
}

/* Drop all constraints in bset that involve any of the dimensions
 * first to first + n - 1 of the given type.
 */
__isl_give isl_basic_set *isl_basic_set_drop_constraints_involving_dims(
	__isl_take isl_basic_set *bset,
	enum isl_dim_type type, unsigned first, unsigned n)
{
	return isl_basic_map_drop_constraints_involving_dims(bset,
							    type, first, n);
}

/* Drop constraints from "map" by applying "drop" to each basic map.
 */
static __isl_give isl_map *drop_constraints(__isl_take isl_map *map,
	enum isl_dim_type type, unsigned first, unsigned n,
	__isl_give isl_basic_map *(*drop)(__isl_take isl_basic_map *bmap,
		enum isl_dim_type type, unsigned first, unsigned n))
{
	int i;

	if (isl_map_check_range(map, type, first, n) < 0)
		return isl_map_free(map);

	map = isl_map_cow(map);
	if (!map)
		return NULL;

	for (i = 0; i < map->n; ++i) {
		map->p[i] = drop(map->p[i], type, first, n);
		if (!map->p[i])
			return isl_map_free(map);
	}

	if (map->n > 1)
		ISL_F_CLR(map, ISL_MAP_DISJOINT);

	return map;
}

/* Drop all constraints in map that involve any of the dimensions
 * first to first + n - 1 of the given type.
 */
__isl_give isl_map *isl_map_drop_constraints_involving_dims(
	__isl_take isl_map *map,
	enum isl_dim_type type, unsigned first, unsigned n)
{
	if (n == 0)
		return map;
	return drop_constraints(map, type, first, n,
				&isl_basic_map_drop_constraints_involving_dims);
}

/* Drop all constraints in "map" that do not involve any of the dimensions
 * first to first + n - 1 of the given type.
 */
__isl_give isl_map *isl_map_drop_constraints_not_involving_dims(
	__isl_take isl_map *map,
	enum isl_dim_type type, unsigned first, unsigned n)
{
	if (n == 0) {
		isl_space *space = isl_map_get_space(map);
		isl_map_free(map);
		return isl_map_universe(space);
	}
	return drop_constraints(map, type, first, n,
			    &isl_basic_map_drop_constraints_not_involving_dims);
}

/* Drop all constraints in set that involve any of the dimensions
 * first to first + n - 1 of the given type.
 */
__isl_give isl_set *isl_set_drop_constraints_involving_dims(
	__isl_take isl_set *set,
	enum isl_dim_type type, unsigned first, unsigned n)
{
	return isl_map_drop_constraints_involving_dims(set, type, first, n);
}

/* Drop all constraints in "set" that do not involve any of the dimensions
 * first to first + n - 1 of the given type.
 */
__isl_give isl_set *isl_set_drop_constraints_not_involving_dims(
	__isl_take isl_set *set,
	enum isl_dim_type type, unsigned first, unsigned n)
{
	return isl_map_drop_constraints_not_involving_dims(set, type, first, n);
}

/* Does local variable "div" of "bmap" have a complete explicit representation?
 * Having a complete explicit representation requires not only
 * an explicit representation, but also that all local variables
 * that appear in this explicit representation in turn have
 * a complete explicit representation.
 */
isl_bool isl_basic_map_div_is_known(__isl_keep isl_basic_map *bmap, int div)
{
	int i;
	unsigned div_offset = isl_basic_map_offset(bmap, isl_dim_div);
	isl_bool marked;

	marked = isl_basic_map_div_is_marked_unknown(bmap, div);
	if (marked < 0 || marked)
		return isl_bool_not(marked);

	for (i = bmap->n_div - 1; i >= 0; --i) {
		isl_bool known;

		if (isl_int_is_zero(bmap->div[div][1 + div_offset + i]))
			continue;
		known = isl_basic_map_div_is_known(bmap, i);
		if (known < 0 || !known)
			return known;
	}

	return isl_bool_true;
}

/* Remove all divs that are unknown or defined in terms of unknown divs.
 */
__isl_give isl_basic_map *isl_basic_map_remove_unknown_divs(
	__isl_take isl_basic_map *bmap)
{
	int i;

	if (!bmap)
		return NULL;

	for (i = bmap->n_div - 1; i >= 0; --i) {
		if (isl_basic_map_div_is_known(bmap, i))
			continue;
		bmap = isl_basic_map_remove_dims(bmap, isl_dim_div, i, 1);
		if (!bmap)
			return NULL;
		i = bmap->n_div;
	}

	return bmap;
}

/* Remove all divs that are unknown or defined in terms of unknown divs.
 */
__isl_give isl_basic_set *isl_basic_set_remove_unknown_divs(
	__isl_take isl_basic_set *bset)
{
	return isl_basic_map_remove_unknown_divs(bset);
}

__isl_give isl_map *isl_map_remove_unknown_divs(__isl_take isl_map *map)
{
	int i;

	if (!map)
		return NULL;
	if (map->n == 0)
		return map;

	map = isl_map_cow(map);
	if (!map)
		return NULL;

	for (i = 0; i < map->n; ++i) {
		map->p[i] = isl_basic_map_remove_unknown_divs(map->p[i]);
		if (!map->p[i])
			goto error;
	}
	return map;
error:
	isl_map_free(map);
	return NULL;
}

__isl_give isl_set *isl_set_remove_unknown_divs(__isl_take isl_set *set)
{
	return set_from_map(isl_map_remove_unknown_divs(set_to_map(set)));
}

__isl_give isl_basic_set *isl_basic_set_remove_dims(
	__isl_take isl_basic_set *bset,
	enum isl_dim_type type, unsigned first, unsigned n)
{
	isl_basic_map *bmap = bset_to_bmap(bset);
	bmap = isl_basic_map_remove_dims(bmap, type, first, n);
	return bset_from_bmap(bmap);
}

__isl_give isl_map *isl_map_remove_dims(__isl_take isl_map *map,
	enum isl_dim_type type, unsigned first, unsigned n)
{
	int i;

	if (n == 0)
		return map;

	map = isl_map_cow(map);
	if (isl_map_check_range(map, type, first, n) < 0)
		return isl_map_free(map);
	
	for (i = 0; i < map->n; ++i) {
		map->p[i] = isl_basic_map_eliminate_vars(map->p[i],
			isl_basic_map_offset(map->p[i], type) - 1 + first, n);
		if (!map->p[i])
			goto error;
	}
	map = isl_map_drop(map, type, first, n);
	return map;
error:
	isl_map_free(map);
	return NULL;
}

__isl_give isl_set *isl_set_remove_dims(__isl_take isl_set *bset,
	enum isl_dim_type type, unsigned first, unsigned n)
{
	return set_from_map(isl_map_remove_dims(set_to_map(bset),
						type, first, n));
}

/* Project out n inputs starting at first using Fourier-Motzkin */
struct isl_map *isl_map_remove_inputs(struct isl_map *map,
	unsigned first, unsigned n)
{
	return isl_map_remove_dims(map, isl_dim_in, first, n);
}

void isl_basic_set_print_internal(struct isl_basic_set *bset,
	FILE *out, int indent)
{
	isl_printer *p;

	if (!bset) {
		fprintf(out, "null basic set\n");
		return;
	}

	fprintf(out, "%*s", indent, "");
	fprintf(out, "ref: %d, nparam: %d, dim: %d, extra: %d, flags: %x\n",
			bset->ref, bset->dim->nparam, bset->dim->n_out,
			bset->extra, bset->flags);

	p = isl_printer_to_file(isl_basic_set_get_ctx(bset), out);
	p = isl_printer_set_dump(p, 1);
	p = isl_printer_set_indent(p, indent);
	p = isl_printer_start_line(p);
	p = isl_printer_print_basic_set(p, bset);
	p = isl_printer_end_line(p);
	isl_printer_free(p);
}

void isl_basic_map_print_internal(struct isl_basic_map *bmap,
	FILE *out, int indent)
{
	isl_printer *p;

	if (!bmap) {
		fprintf(out, "null basic map\n");
		return;
	}

	fprintf(out, "%*s", indent, "");
	fprintf(out, "ref: %d, nparam: %d, in: %d, out: %d, extra: %d, "
			"flags: %x, n_name: %d\n",
		bmap->ref,
		bmap->dim->nparam, bmap->dim->n_in, bmap->dim->n_out,
		bmap->extra, bmap->flags, bmap->dim->n_id);

	p = isl_printer_to_file(isl_basic_map_get_ctx(bmap), out);
	p = isl_printer_set_dump(p, 1);
	p = isl_printer_set_indent(p, indent);
	p = isl_printer_start_line(p);
	p = isl_printer_print_basic_map(p, bmap);
	p = isl_printer_end_line(p);
	isl_printer_free(p);
}

__isl_give isl_basic_map *isl_inequality_negate(__isl_take isl_basic_map *bmap,
	unsigned pos)
{
	isl_size total;

	total = isl_basic_map_dim(bmap, isl_dim_all);
	if (total < 0)
		return isl_basic_map_free(bmap);
	if (pos >= bmap->n_ineq)
		isl_die(isl_basic_map_get_ctx(bmap), isl_error_invalid,
			"invalid position", return isl_basic_map_free(bmap));
	isl_seq_neg(bmap->ineq[pos], bmap->ineq[pos], 1 + total);
	isl_int_sub_ui(bmap->ineq[pos][0], bmap->ineq[pos][0], 1);
	ISL_F_CLR(bmap, ISL_BASIC_MAP_NO_REDUNDANT);
	ISL_F_CLR(bmap, ISL_BASIC_MAP_SORTED);
	return bmap;
}

__isl_give isl_set *isl_set_alloc_space(__isl_take isl_space *space, int n,
	unsigned flags)
{
	if (isl_space_check_is_set(space) < 0)
		goto error;
	return isl_map_alloc_space(space, n, flags);
error:
	isl_space_free(space);
	return NULL;
}

/* Make sure "map" has room for at least "n" more basic maps.
 */
__isl_give isl_map *isl_map_grow(__isl_take isl_map *map, int n)
{
	int i;
	struct isl_map *grown = NULL;

	if (!map)
		return NULL;
	isl_assert(map->ctx, n >= 0, goto error);
	if (map->n + n <= map->size)
		return map;
	grown = isl_map_alloc_space(isl_map_get_space(map), map->n + n, map->flags);
	if (!grown)
		goto error;
	for (i = 0; i < map->n; ++i) {
		grown->p[i] = isl_basic_map_copy(map->p[i]);
		if (!grown->p[i])
			goto error;
		grown->n++;
	}
	isl_map_free(map);
	return grown;
error:
	isl_map_free(grown);
	isl_map_free(map);
	return NULL;
}

/* Make sure "set" has room for at least "n" more basic sets.
 */
struct isl_set *isl_set_grow(struct isl_set *set, int n)
{
	return set_from_map(isl_map_grow(set_to_map(set), n));
}

__isl_give isl_set *isl_set_from_basic_set(__isl_take isl_basic_set *bset)
{
	return isl_map_from_basic_map(bset);
}

__isl_give isl_map *isl_map_from_basic_map(__isl_take isl_basic_map *bmap)
{
	struct isl_map *map;

	if (!bmap)
		return NULL;

	map = isl_map_alloc_space(isl_space_copy(bmap->dim), 1, ISL_MAP_DISJOINT);
	return isl_map_add_basic_map(map, bmap);
}

__isl_give isl_set *isl_set_add_basic_set(__isl_take isl_set *set,
						__isl_take isl_basic_set *bset)
{
	return set_from_map(isl_map_add_basic_map(set_to_map(set),
						bset_to_bmap(bset)));
}

__isl_null isl_set *isl_set_free(__isl_take isl_set *set)
{
	return isl_map_free(set);
}

void isl_set_print_internal(struct isl_set *set, FILE *out, int indent)
{
	int i;

	if (!set) {
		fprintf(out, "null set\n");
		return;
	}

	fprintf(out, "%*s", indent, "");
	fprintf(out, "ref: %d, n: %d, nparam: %d, dim: %d, flags: %x\n",
			set->ref, set->n, set->dim->nparam, set->dim->n_out,
			set->flags);
	for (i = 0; i < set->n; ++i) {
		fprintf(out, "%*s", indent, "");
		fprintf(out, "basic set %d:\n", i);
		isl_basic_set_print_internal(set->p[i], out, indent+4);
	}
}

void isl_map_print_internal(struct isl_map *map, FILE *out, int indent)
{
	int i;

	if (!map) {
		fprintf(out, "null map\n");
		return;
	}

	fprintf(out, "%*s", indent, "");
	fprintf(out, "ref: %d, n: %d, nparam: %d, in: %d, out: %d, "
		     "flags: %x, n_name: %d\n",
			map->ref, map->n, map->dim->nparam, map->dim->n_in,
			map->dim->n_out, map->flags, map->dim->n_id);
	for (i = 0; i < map->n; ++i) {
		fprintf(out, "%*s", indent, "");
		fprintf(out, "basic map %d:\n", i);
		isl_basic_map_print_internal(map->p[i], out, indent+4);
	}
}

__isl_give isl_basic_map *isl_basic_map_intersect_domain(
	__isl_take isl_basic_map *bmap, __isl_take isl_basic_set *bset)
{
	struct isl_basic_map *bmap_domain;
	isl_size dim;

	if (isl_basic_map_check_equal_params(bmap, bset_to_bmap(bset)) < 0)
		goto error;

	dim = isl_basic_set_dim(bset, isl_dim_set);
	if (dim < 0)
		goto error;
	if (dim != 0)
		isl_assert(bset->ctx,
		    isl_basic_map_compatible_domain(bmap, bset), goto error);

	bmap = isl_basic_map_cow(bmap);
	if (!bmap)
		goto error;
	bmap = isl_basic_map_extend_space(bmap, isl_space_copy(bmap->dim),
			bset->n_div, bset->n_eq, bset->n_ineq);
	bmap_domain = isl_basic_map_from_domain(bset);
	bmap = add_constraints(bmap, bmap_domain, 0, 0);

	bmap = isl_basic_map_simplify(bmap);
	return isl_basic_map_finalize(bmap);
error:
	isl_basic_map_free(bmap);
	isl_basic_set_free(bset);
	return NULL;
}

/* Check that the space of "bset" is the same as that of the range of "bmap".
 */
static isl_stat isl_basic_map_check_compatible_range(
	__isl_keep isl_basic_map *bmap, __isl_keep isl_basic_set *bset)
{
	isl_bool ok;

	ok = isl_basic_map_compatible_range(bmap, bset);
	if (ok < 0)
		return isl_stat_error;
	if (!ok)
		isl_die(isl_basic_set_get_ctx(bset), isl_error_invalid,
			"incompatible spaces", return isl_stat_error);

	return isl_stat_ok;
}

__isl_give isl_basic_map *isl_basic_map_intersect_range(
	__isl_take isl_basic_map *bmap, __isl_take isl_basic_set *bset)
{
	struct isl_basic_map *bmap_range;
	isl_size dim;

	if (isl_basic_map_check_equal_params(bmap, bset_to_bmap(bset)) < 0)
		goto error;

	dim = isl_basic_set_dim(bset, isl_dim_set);
	if (dim < 0)
		goto error;
	if (dim != 0 && isl_basic_map_check_compatible_range(bmap, bset) < 0)
		goto error;

	if (isl_basic_set_plain_is_universe(bset)) {
		isl_basic_set_free(bset);
		return bmap;
	}

	bmap = isl_basic_map_cow(bmap);
	if (!bmap)
		goto error;
	bmap = isl_basic_map_extend_space(bmap, isl_space_copy(bmap->dim),
			bset->n_div, bset->n_eq, bset->n_ineq);
	bmap_range = bset_to_bmap(bset);
	bmap = add_constraints(bmap, bmap_range, 0, 0);

	bmap = isl_basic_map_simplify(bmap);
	return isl_basic_map_finalize(bmap);
error:
	isl_basic_map_free(bmap);
	isl_basic_set_free(bset);
	return NULL;
}

isl_bool isl_basic_map_contains(__isl_keep isl_basic_map *bmap,
	__isl_keep isl_vec *vec)
{
	int i;
	isl_size total;
	isl_int s;

	total = isl_basic_map_dim(bmap, isl_dim_all);
	if (total < 0 || !vec)
		return isl_bool_error;

	if (1 + total != vec->size)
		return isl_bool_false;

	isl_int_init(s);

	for (i = 0; i < bmap->n_eq; ++i) {
		isl_seq_inner_product(vec->el, bmap->eq[i], 1 + total, &s);
		if (!isl_int_is_zero(s)) {
			isl_int_clear(s);
			return isl_bool_false;
		}
	}

	for (i = 0; i < bmap->n_ineq; ++i) {
		isl_seq_inner_product(vec->el, bmap->ineq[i], 1 + total, &s);
		if (isl_int_is_neg(s)) {
			isl_int_clear(s);
			return isl_bool_false;
		}
	}

	isl_int_clear(s);

	return isl_bool_true;
}

isl_bool isl_basic_set_contains(__isl_keep isl_basic_set *bset,
	__isl_keep isl_vec *vec)
{
	return isl_basic_map_contains(bset_to_bmap(bset), vec);
}

__isl_give isl_basic_map *isl_basic_map_intersect(
	__isl_take isl_basic_map *bmap1, __isl_take isl_basic_map *bmap2)
{
	struct isl_vec *sample = NULL;
	isl_space *space1, *space2;
	isl_size dim1, dim2, nparam1, nparam2;

	if (isl_basic_map_check_equal_params(bmap1, bmap2) < 0)
		goto error;
	space1 = isl_basic_map_peek_space(bmap1);
	space2 = isl_basic_map_peek_space(bmap2);
	dim1 = isl_space_dim(space1, isl_dim_all);
	dim2 = isl_space_dim(space2, isl_dim_all);
	nparam1 = isl_space_dim(space1, isl_dim_param);
	nparam2 = isl_space_dim(space2, isl_dim_param);
	if (dim1 < 0 || dim2 < 0 || nparam1 < 0 || nparam2 < 0)
		goto error;
	if (dim1 == nparam1 && dim2 != nparam2)
		return isl_basic_map_intersect(bmap2, bmap1);

	if (dim2 != nparam2)
		isl_assert(bmap1->ctx,
			    isl_space_is_equal(bmap1->dim, bmap2->dim), goto error);

	if (isl_basic_map_plain_is_empty(bmap1)) {
		isl_basic_map_free(bmap2);
		return bmap1;
	}
	if (isl_basic_map_plain_is_empty(bmap2)) {
		isl_basic_map_free(bmap1);
		return bmap2;
	}

	if (bmap1->sample &&
	    isl_basic_map_contains(bmap1, bmap1->sample) > 0 &&
	    isl_basic_map_contains(bmap2, bmap1->sample) > 0)
		sample = isl_vec_copy(bmap1->sample);
	else if (bmap2->sample &&
	    isl_basic_map_contains(bmap1, bmap2->sample) > 0 &&
	    isl_basic_map_contains(bmap2, bmap2->sample) > 0)
		sample = isl_vec_copy(bmap2->sample);

	bmap1 = isl_basic_map_cow(bmap1);
	if (!bmap1)
		goto error;
	bmap1 = isl_basic_map_extend_space(bmap1, isl_space_copy(bmap1->dim),
			bmap2->n_div, bmap2->n_eq, bmap2->n_ineq);
	bmap1 = add_constraints(bmap1, bmap2, 0, 0);

	if (!bmap1)
		isl_vec_free(sample);
	else if (sample) {
		isl_vec_free(bmap1->sample);
		bmap1->sample = sample;
	}

	bmap1 = isl_basic_map_simplify(bmap1);
	return isl_basic_map_finalize(bmap1);
error:
	if (sample)
		isl_vec_free(sample);
	isl_basic_map_free(bmap1);
	isl_basic_map_free(bmap2);
	return NULL;
}

struct isl_basic_set *isl_basic_set_intersect(
		struct isl_basic_set *bset1, struct isl_basic_set *bset2)
{
	return bset_from_bmap(isl_basic_map_intersect(bset_to_bmap(bset1),
							bset_to_bmap(bset2)));
}

__isl_give isl_basic_set *isl_basic_set_intersect_params(
	__isl_take isl_basic_set *bset1, __isl_take isl_basic_set *bset2)
{
	return isl_basic_set_intersect(bset1, bset2);
}

/* Special case of isl_map_intersect, where both map1 and map2
 * are convex, without any divs and such that either map1 or map2
 * contains a single constraint.  This constraint is then simply
 * added to the other map.
 */
static __isl_give isl_map *map_intersect_add_constraint(
	__isl_take isl_map *map1, __isl_take isl_map *map2)
{
	isl_assert(map1->ctx, map1->n == 1, goto error);
	isl_assert(map2->ctx, map1->n == 1, goto error);
	isl_assert(map1->ctx, map1->p[0]->n_div == 0, goto error);
	isl_assert(map2->ctx, map1->p[0]->n_div == 0, goto error);

	if (map2->p[0]->n_eq + map2->p[0]->n_ineq != 1)
		return isl_map_intersect(map2, map1);

	map1 = isl_map_cow(map1);
	if (!map1)
		goto error;
	if (isl_map_plain_is_empty(map1)) {
		isl_map_free(map2);
		return map1;
	}
	if (map2->p[0]->n_eq == 1)
		map1->p[0] = isl_basic_map_add_eq(map1->p[0], map2->p[0]->eq[0]);
	else
		map1->p[0] = isl_basic_map_add_ineq(map1->p[0],
							map2->p[0]->ineq[0]);

	map1->p[0] = isl_basic_map_simplify(map1->p[0]);
	map1->p[0] = isl_basic_map_finalize(map1->p[0]);
	if (!map1->p[0])
		goto error;

	if (isl_basic_map_plain_is_empty(map1->p[0])) {
		isl_basic_map_free(map1->p[0]);
		map1->n = 0;
	}

	isl_map_free(map2);

	map1 = isl_map_unmark_normalized(map1);
	return map1;
error:
	isl_map_free(map1);
	isl_map_free(map2);
	return NULL;
}

/* map2 may be either a parameter domain or a map living in the same
 * space as map1.
 */
static __isl_give isl_map *map_intersect_internal(__isl_take isl_map *map1,
	__isl_take isl_map *map2)
{
	unsigned flags = 0;
	isl_bool equal;
	isl_map *result;
	int i, j;
	isl_size dim2, nparam2;

	if (!map1 || !map2)
		goto error;

	if ((isl_map_plain_is_empty(map1) ||
	     isl_map_plain_is_universe(map2)) &&
	    isl_space_is_equal(map1->dim, map2->dim)) {
		isl_map_free(map2);
		return map1;
	}
	if ((isl_map_plain_is_empty(map2) ||
	     isl_map_plain_is_universe(map1)) &&
	    isl_space_is_equal(map1->dim, map2->dim)) {
		isl_map_free(map1);
		return map2;
	}

	if (map1->n == 1 && map2->n == 1 &&
	    map1->p[0]->n_div == 0 && map2->p[0]->n_div == 0 &&
	    isl_space_is_equal(map1->dim, map2->dim) &&
	    (map1->p[0]->n_eq + map1->p[0]->n_ineq == 1 ||
	     map2->p[0]->n_eq + map2->p[0]->n_ineq == 1))
		return map_intersect_add_constraint(map1, map2);

	equal = isl_map_plain_is_equal(map1, map2);
	if (equal < 0)
		goto error;
	if (equal) {
		isl_map_free(map2);
		return map1;
	}

	dim2 = isl_map_dim(map2, isl_dim_all);
	nparam2 = isl_map_dim(map2, isl_dim_param);
	if (dim2 < 0 || nparam2 < 0)
		goto error;
	if (dim2 != nparam2)
		isl_assert(map1->ctx,
			    isl_space_is_equal(map1->dim, map2->dim), goto error);

	if (ISL_F_ISSET(map1, ISL_MAP_DISJOINT) &&
	    ISL_F_ISSET(map2, ISL_MAP_DISJOINT))
		ISL_FL_SET(flags, ISL_MAP_DISJOINT);

	result = isl_map_alloc_space(isl_space_copy(map1->dim),
				map1->n * map2->n, flags);
	if (!result)
		goto error;
	for (i = 0; i < map1->n; ++i)
		for (j = 0; j < map2->n; ++j) {
			struct isl_basic_map *part;
			part = isl_basic_map_intersect(
				    isl_basic_map_copy(map1->p[i]),
				    isl_basic_map_copy(map2->p[j]));
			if (isl_basic_map_is_empty(part) < 0)
				part = isl_basic_map_free(part);
			result = isl_map_add_basic_map(result, part);
			if (!result)
				goto error;
		}
	isl_map_free(map1);
	isl_map_free(map2);
	return result;
error:
	isl_map_free(map1);
	isl_map_free(map2);
	return NULL;
}

static __isl_give isl_map *map_intersect(__isl_take isl_map *map1,
	__isl_take isl_map *map2)
{
	if (!map1 || !map2)
		goto error;
	if (!isl_space_is_equal(map1->dim, map2->dim))
		isl_die(isl_map_get_ctx(map1), isl_error_invalid,
			"spaces don't match", goto error);
	return map_intersect_internal(map1, map2);
error:
	isl_map_free(map1);
	isl_map_free(map2);
	return NULL;
}

__isl_give isl_map *isl_map_intersect(__isl_take isl_map *map1,
	__isl_take isl_map *map2)
{
	return isl_map_align_params_map_map_and(map1, map2, &map_intersect);
}

struct isl_set *isl_set_intersect(struct isl_set *set1, struct isl_set *set2)
{
	return set_from_map(isl_map_intersect(set_to_map(set1),
					      set_to_map(set2)));
}

/* map_intersect_internal accepts intersections
 * with parameter domains, so we can just call that function.
 */
static __isl_give isl_map *map_intersect_params(__isl_take isl_map *map,
		__isl_take isl_set *params)
{
	return map_intersect_internal(map, params);
}

__isl_give isl_map *isl_map_intersect_params(__isl_take isl_map *map1,
	__isl_take isl_map *map2)
{
	return isl_map_align_params_map_map_and(map1, map2, &map_intersect_params);
}

__isl_give isl_set *isl_set_intersect_params(__isl_take isl_set *set,
		__isl_take isl_set *params)
{
	return isl_map_intersect_params(set, params);
}

__isl_give isl_basic_map *isl_basic_map_reverse(__isl_take isl_basic_map *bmap)
{
	isl_space *space;
	unsigned pos;
	isl_size n1, n2;

	if (!bmap)
		return NULL;
	bmap = isl_basic_map_cow(bmap);
	if (!bmap)
		return NULL;
	space = isl_space_reverse(isl_space_copy(bmap->dim));
	pos = isl_basic_map_offset(bmap, isl_dim_in);
	n1 = isl_basic_map_dim(bmap, isl_dim_in);
	n2 = isl_basic_map_dim(bmap, isl_dim_out);
	if (n1 < 0 || n2 < 0)
		bmap = isl_basic_map_free(bmap);
	bmap = isl_basic_map_swap_vars(bmap, pos, n1, n2);
	return isl_basic_map_reset_space(bmap, space);
}

static __isl_give isl_basic_map *basic_map_space_reset(
	__isl_take isl_basic_map *bmap, enum isl_dim_type type)
{
	isl_space *space;

	if (!bmap)
		return NULL;
	if (!isl_space_is_named_or_nested(bmap->dim, type))
		return bmap;

	space = isl_basic_map_get_space(bmap);
	space = isl_space_reset(space, type);
	bmap = isl_basic_map_reset_space(bmap, space);
	return bmap;
}

__isl_give isl_basic_map *isl_basic_map_insert_dims(
	__isl_take isl_basic_map *bmap, enum isl_dim_type type,
	unsigned pos, unsigned n)
{
	isl_bool rational, is_empty;
	isl_space *res_space;
	struct isl_basic_map *res;
	struct isl_dim_map *dim_map;
	isl_size total;
	unsigned off;
	enum isl_dim_type t;

	if (n == 0)
		return basic_map_space_reset(bmap, type);

	is_empty = isl_basic_map_plain_is_empty(bmap);
	total = isl_basic_map_dim(bmap, isl_dim_all);
	if (is_empty < 0 || total < 0)
		return isl_basic_map_free(bmap);
	res_space = isl_space_insert_dims(isl_basic_map_get_space(bmap),
					type, pos, n);
	if (!res_space)
		return isl_basic_map_free(bmap);
	if (is_empty) {
		isl_basic_map_free(bmap);
		return isl_basic_map_empty(res_space);
	}

	dim_map = isl_dim_map_alloc(bmap->ctx, total + n);
	off = 0;
	for (t = isl_dim_param; t <= isl_dim_out; ++t) {
		isl_size dim;

		if (t != type) {
			isl_dim_map_dim(dim_map, bmap->dim, t, off);
		} else {
			isl_size size = isl_basic_map_dim(bmap, t);
			if (size < 0)
				dim_map = isl_dim_map_free(dim_map);
			isl_dim_map_dim_range(dim_map, bmap->dim, t,
						0, pos, off);
			isl_dim_map_dim_range(dim_map, bmap->dim, t,
						pos, size - pos, off + pos + n);
		}
		dim = isl_space_dim(res_space, t);
		if (dim < 0)
			dim_map = isl_dim_map_free(dim_map);
		off += dim;
	}
	isl_dim_map_div(dim_map, bmap, off);

	res = isl_basic_map_alloc_space(res_space,
			bmap->n_div, bmap->n_eq, bmap->n_ineq);
	rational = isl_basic_map_is_rational(bmap);
	if (rational < 0)
		res = isl_basic_map_free(res);
	if (rational)
		res = isl_basic_map_set_rational(res);
	res = isl_basic_map_add_constraints_dim_map(res, bmap, dim_map);
	return isl_basic_map_finalize(res);
}

__isl_give isl_basic_set *isl_basic_set_insert_dims(
	__isl_take isl_basic_set *bset,
	enum isl_dim_type type, unsigned pos, unsigned n)
{
	return isl_basic_map_insert_dims(bset, type, pos, n);
}

__isl_give isl_basic_map *isl_basic_map_add_dims(__isl_take isl_basic_map *bmap,
		enum isl_dim_type type, unsigned n)
{
	isl_size dim;

	dim = isl_basic_map_dim(bmap, type);
	if (dim < 0)
		return isl_basic_map_free(bmap);
	return isl_basic_map_insert_dims(bmap, type, dim, n);
}

__isl_give isl_basic_set *isl_basic_set_add_dims(__isl_take isl_basic_set *bset,
		enum isl_dim_type type, unsigned n)
{
	if (!bset)
		return NULL;
	isl_assert(bset->ctx, type != isl_dim_in, goto error);
	return isl_basic_map_add_dims(bset, type, n);
error:
	isl_basic_set_free(bset);
	return NULL;
}

static __isl_give isl_map *map_space_reset(__isl_take isl_map *map,
	enum isl_dim_type type)
{
	isl_space *space;

	if (!map || !isl_space_is_named_or_nested(map->dim, type))
		return map;

	space = isl_map_get_space(map);
	space = isl_space_reset(space, type);
	map = isl_map_reset_space(map, space);
	return map;
}

__isl_give isl_map *isl_map_insert_dims(__isl_take isl_map *map,
		enum isl_dim_type type, unsigned pos, unsigned n)
{
	int i;

	if (n == 0)
		return map_space_reset(map, type);

	map = isl_map_cow(map);
	if (!map)
		return NULL;

	map->dim = isl_space_insert_dims(map->dim, type, pos, n);
	if (!map->dim)
		goto error;

	for (i = 0; i < map->n; ++i) {
		map->p[i] = isl_basic_map_insert_dims(map->p[i], type, pos, n);
		if (!map->p[i])
			goto error;
	}

	return map;
error:
	isl_map_free(map);
	return NULL;
}

__isl_give isl_set *isl_set_insert_dims(__isl_take isl_set *set,
		enum isl_dim_type type, unsigned pos, unsigned n)
{
	return isl_map_insert_dims(set, type, pos, n);
}

__isl_give isl_map *isl_map_add_dims(__isl_take isl_map *map,
		enum isl_dim_type type, unsigned n)
{
	isl_size dim;

	dim = isl_map_dim(map, type);
	if (dim < 0)
		return isl_map_free(map);
	return isl_map_insert_dims(map, type, dim, n);
}

__isl_give isl_set *isl_set_add_dims(__isl_take isl_set *set,
		enum isl_dim_type type, unsigned n)
{
	if (!set)
		return NULL;
	isl_assert(set->ctx, type != isl_dim_in, goto error);
	return set_from_map(isl_map_add_dims(set_to_map(set), type, n));
error:
	isl_set_free(set);
	return NULL;
}

__isl_give isl_basic_map *isl_basic_map_move_dims(
	__isl_take isl_basic_map *bmap,
	enum isl_dim_type dst_type, unsigned dst_pos,
	enum isl_dim_type src_type, unsigned src_pos, unsigned n)
{
	isl_space *space;
	struct isl_dim_map *dim_map;
	struct isl_basic_map *res;
	enum isl_dim_type t;
	isl_size total;
	unsigned off;

	if (!bmap)
		return NULL;
	if (n == 0) {
		bmap = isl_basic_map_reset(bmap, src_type);
		bmap = isl_basic_map_reset(bmap, dst_type);
		return bmap;
	}

	if (isl_basic_map_check_range(bmap, src_type, src_pos, n) < 0)
		return isl_basic_map_free(bmap);

	if (dst_type == src_type && dst_pos == src_pos)
		return bmap;

	isl_assert(bmap->ctx, dst_type != src_type, goto error);

	if (pos(bmap->dim, dst_type) + dst_pos ==
	    pos(bmap->dim, src_type) + src_pos +
					    ((src_type < dst_type) ? n : 0)) {
		bmap = isl_basic_map_cow(bmap);
		if (!bmap)
			return NULL;

		bmap->dim = isl_space_move_dims(bmap->dim, dst_type, dst_pos,
						src_type, src_pos, n);
		if (!bmap->dim)
			goto error;

		bmap = isl_basic_map_finalize(bmap);

		return bmap;
	}

	total = isl_basic_map_dim(bmap, isl_dim_all);
	if (total < 0)
		return isl_basic_map_free(bmap);
	dim_map = isl_dim_map_alloc(bmap->ctx, total);

	off = 0;
	space = isl_basic_map_peek_space(bmap);
	for (t = isl_dim_param; t <= isl_dim_out; ++t) {
		isl_size size = isl_space_dim(space, t);
		if (size < 0)
			dim_map = isl_dim_map_free(dim_map);
		if (t == dst_type) {
			isl_dim_map_dim_range(dim_map, space, t,
					    0, dst_pos, off);
			off += dst_pos;
			isl_dim_map_dim_range(dim_map, space, src_type,
					    src_pos, n, off);
			off += n;
			isl_dim_map_dim_range(dim_map, space, t,
					    dst_pos, size - dst_pos, off);
			off += size - dst_pos;
		} else if (t == src_type) {
			isl_dim_map_dim_range(dim_map, space, t,
					    0, src_pos, off);
			off += src_pos;
			isl_dim_map_dim_range(dim_map, space, t,
					src_pos + n, size - src_pos - n, off);
			off += size - src_pos - n;
		} else {
			isl_dim_map_dim(dim_map, space, t, off);
			off += size;
		}
	}
	isl_dim_map_div(dim_map, bmap, off);

	res = isl_basic_map_alloc_space(isl_basic_map_get_space(bmap),
			bmap->n_div, bmap->n_eq, bmap->n_ineq);
	bmap = isl_basic_map_add_constraints_dim_map(res, bmap, dim_map);
	if (!bmap)
		goto error;

	bmap->dim = isl_space_move_dims(bmap->dim, dst_type, dst_pos,
					src_type, src_pos, n);
	if (!bmap->dim)
		goto error;

	ISL_F_CLR(bmap, ISL_BASIC_MAP_SORTED);
	bmap = isl_basic_map_gauss(bmap, NULL);
	bmap = isl_basic_map_finalize(bmap);

	return bmap;
error:
	isl_basic_map_free(bmap);
	return NULL;
}

__isl_give isl_basic_set *isl_basic_set_move_dims(__isl_take isl_basic_set *bset,
	enum isl_dim_type dst_type, unsigned dst_pos,
	enum isl_dim_type src_type, unsigned src_pos, unsigned n)
{
	isl_basic_map *bmap = bset_to_bmap(bset);
	bmap = isl_basic_map_move_dims(bmap, dst_type, dst_pos,
					src_type, src_pos, n);
	return bset_from_bmap(bmap);
}

__isl_give isl_set *isl_set_move_dims(__isl_take isl_set *set,
	enum isl_dim_type dst_type, unsigned dst_pos,
	enum isl_dim_type src_type, unsigned src_pos, unsigned n)
{
	if (!set)
		return NULL;
	isl_assert(set->ctx, dst_type != isl_dim_in, goto error);
	return set_from_map(isl_map_move_dims(set_to_map(set),
				    dst_type, dst_pos, src_type, src_pos, n));
error:
	isl_set_free(set);
	return NULL;
}

__isl_give isl_map *isl_map_move_dims(__isl_take isl_map *map,
	enum isl_dim_type dst_type, unsigned dst_pos,
	enum isl_dim_type src_type, unsigned src_pos, unsigned n)
{
	int i;

	if (n == 0) {
		map = isl_map_reset(map, src_type);
		map = isl_map_reset(map, dst_type);
		return map;
	}

	if (isl_map_check_range(map, src_type, src_pos, n))
		return isl_map_free(map);

	if (dst_type == src_type && dst_pos == src_pos)
		return map;

	isl_assert(map->ctx, dst_type != src_type, goto error);

	map = isl_map_cow(map);
	if (!map)
		return NULL;

	map->dim = isl_space_move_dims(map->dim, dst_type, dst_pos, src_type, src_pos, n);
	if (!map->dim)
		goto error;

	for (i = 0; i < map->n; ++i) {
		map->p[i] = isl_basic_map_move_dims(map->p[i],
						dst_type, dst_pos,
						src_type, src_pos, n);
		if (!map->p[i])
			goto error;
	}

	return map;
error:
	isl_map_free(map);
	return NULL;
}

/* Move the specified dimensions to the last columns right before
 * the divs.  Don't change the dimension specification of bmap.
 * That's the responsibility of the caller.
 */
static __isl_give isl_basic_map *move_last(__isl_take isl_basic_map *bmap,
	enum isl_dim_type type, unsigned first, unsigned n)
{
	isl_space *space;
	struct isl_dim_map *dim_map;
	struct isl_basic_map *res;
	enum isl_dim_type t;
	isl_size total;
	unsigned off;

	if (!bmap)
		return NULL;
	if (isl_basic_map_offset(bmap, type) + first + n ==
				isl_basic_map_offset(bmap, isl_dim_div))
		return bmap;

	total = isl_basic_map_dim(bmap, isl_dim_all);
	if (total < 0)
		return isl_basic_map_free(bmap);
	dim_map = isl_dim_map_alloc(bmap->ctx, total);

	off = 0;
	space = isl_basic_map_peek_space(bmap);
	for (t = isl_dim_param; t <= isl_dim_out; ++t) {
		isl_size size = isl_space_dim(space, t);
		if (size < 0)
			dim_map = isl_dim_map_free(dim_map);
		if (t == type) {
			isl_dim_map_dim_range(dim_map, space, t,
					    0, first, off);
			off += first;
			isl_dim_map_dim_range(dim_map, space, t,
					    first, n, total - bmap->n_div - n);
			isl_dim_map_dim_range(dim_map, space, t,
					    first + n, size - (first + n), off);
			off += size - (first + n);
		} else {
			isl_dim_map_dim(dim_map, space, t, off);
			off += size;
		}
	}
	isl_dim_map_div(dim_map, bmap, off + n);

	res = isl_basic_map_alloc_space(isl_basic_map_get_space(bmap),
			bmap->n_div, bmap->n_eq, bmap->n_ineq);
	res = isl_basic_map_add_constraints_dim_map(res, bmap, dim_map);
	return res;
}

/* Insert "n" rows in the divs of "bmap".
 *
 * The number of columns is not changed, which means that the last
 * dimensions of "bmap" are being reintepreted as the new divs.
 * The space of "bmap" is not adjusted, however, which means
 * that "bmap" is left in an inconsistent state.  Removing "n" dimensions
 * from the space of "bmap" is the responsibility of the caller.
 */
static __isl_give isl_basic_map *insert_div_rows(__isl_take isl_basic_map *bmap,
	int n)
{
	int i;
	size_t row_size;
	isl_int **new_div;
	isl_int *old;

	bmap = isl_basic_map_cow(bmap);
	if (!bmap)
		return NULL;

	row_size = isl_basic_map_offset(bmap, isl_dim_div) + bmap->extra;
	old = bmap->block2.data;
	bmap->block2 = isl_blk_extend(bmap->ctx, bmap->block2,
					(bmap->extra + n) * (1 + row_size));
	if (!bmap->block2.data)
		return isl_basic_map_free(bmap);
	new_div = isl_alloc_array(bmap->ctx, isl_int *, bmap->extra + n);
	if (!new_div)
		return isl_basic_map_free(bmap);
	for (i = 0; i < n; ++i) {
		new_div[i] = bmap->block2.data +
				(bmap->extra + i) * (1 + row_size);
		isl_seq_clr(new_div[i], 1 + row_size);
	}
	for (i = 0; i < bmap->extra; ++i)
		new_div[n + i] = bmap->block2.data + (bmap->div[i] - old);
	free(bmap->div);
	bmap->div = new_div;
	bmap->n_div += n;
	bmap->extra += n;

	return bmap;
}

/* Drop constraints from "bmap" that only involve the variables
 * of "type" in the range [first, first + n] that are not related
 * to any of the variables outside that interval.
 * These constraints cannot influence the values for the variables
 * outside the interval, except in case they cause "bmap" to be empty.
 * Only drop the constraints if "bmap" is known to be non-empty.
 */
static __isl_give isl_basic_map *drop_irrelevant_constraints(
	__isl_take isl_basic_map *bmap, enum isl_dim_type type,
	unsigned first, unsigned n)
{
	int i;
	int *groups;
	isl_size dim, n_div;
	isl_bool non_empty;

	non_empty = isl_basic_map_plain_is_non_empty(bmap);
	if (non_empty < 0)
		return isl_basic_map_free(bmap);
	if (!non_empty)
		return bmap;

	dim = isl_basic_map_dim(bmap, isl_dim_all);
	n_div = isl_basic_map_dim(bmap, isl_dim_div);
	if (dim < 0 || n_div < 0)
		return isl_basic_map_free(bmap);
	groups = isl_calloc_array(isl_basic_map_get_ctx(bmap), int, dim);
	if (!groups)
		return isl_basic_map_free(bmap);
	first += isl_basic_map_offset(bmap, type) - 1;
	for (i = 0; i < first; ++i)
		groups[i] = -1;
	for (i = first + n; i < dim - n_div; ++i)
		groups[i] = -1;

	bmap = isl_basic_map_drop_unrelated_constraints(bmap, groups);

	return bmap;
}

/* Turn the n dimensions of type type, starting at first
 * into existentially quantified variables.
 *
 * If a subset of the projected out variables are unrelated
 * to any of the variables that remain, then the constraints
 * involving this subset are simply dropped first.
 */
__isl_give isl_basic_map *isl_basic_map_project_out(
		__isl_take isl_basic_map *bmap,
		enum isl_dim_type type, unsigned first, unsigned n)
{
	isl_bool empty;

	if (n == 0)
		return basic_map_space_reset(bmap, type);
	if (type == isl_dim_div)
		isl_die(isl_basic_map_get_ctx(bmap), isl_error_invalid,
			"cannot project out existentially quantified variables",
			return isl_basic_map_free(bmap));

	empty = isl_basic_map_plain_is_empty(bmap);
	if (empty < 0)
		return isl_basic_map_free(bmap);
	if (empty)
		bmap = isl_basic_map_set_to_empty(bmap);

	bmap = drop_irrelevant_constraints(bmap, type, first, n);
	if (!bmap)
		return NULL;

	if (ISL_F_ISSET(bmap, ISL_BASIC_MAP_RATIONAL))
		return isl_basic_map_remove_dims(bmap, type, first, n);

	if (isl_basic_map_check_range(bmap, type, first, n) < 0)
		return isl_basic_map_free(bmap);

	bmap = move_last(bmap, type, first, n);
	bmap = isl_basic_map_cow(bmap);
	bmap = insert_div_rows(bmap, n);
	if (!bmap)
		return NULL;

	bmap->dim = isl_space_drop_dims(bmap->dim, type, first, n);
	if (!bmap->dim)
		goto error;
	bmap = isl_basic_map_simplify(bmap);
	bmap = isl_basic_map_drop_redundant_divs(bmap);
	return isl_basic_map_finalize(bmap);
error:
	isl_basic_map_free(bmap);
	return NULL;
}

/* Turn the n dimensions of type type, starting at first
 * into existentially quantified variables.
 */
struct isl_basic_set *isl_basic_set_project_out(struct isl_basic_set *bset,
		enum isl_dim_type type, unsigned first, unsigned n)
{
	return bset_from_bmap(isl_basic_map_project_out(bset_to_bmap(bset),
							type, first, n));
}

/* Turn the n dimensions of type type, starting at first
 * into existentially quantified variables.
 */
__isl_give isl_map *isl_map_project_out(__isl_take isl_map *map,
		enum isl_dim_type type, unsigned first, unsigned n)
{
	int i;

	if (n == 0)
		return map_space_reset(map, type);

	if (isl_map_check_range(map, type, first, n) < 0)
		return isl_map_free(map);

	map = isl_map_cow(map);
	if (!map)
		return NULL;

	map->dim = isl_space_drop_dims(map->dim, type, first, n);
	if (!map->dim)
		goto error;

	for (i = 0; i < map->n; ++i) {
		map->p[i] = isl_basic_map_project_out(map->p[i], type, first, n);
		if (!map->p[i])
			goto error;
	}

	return map;
error:
	isl_map_free(map);
	return NULL;
}

/* Turn all the dimensions of type "type", except the "n" starting at "first"
 * into existentially quantified variables.
 */
__isl_give isl_map *isl_map_project_onto(__isl_take isl_map *map,
	enum isl_dim_type type, unsigned first, unsigned n)
{
	isl_size dim;

	dim = isl_map_dim(map, type);
	if (isl_map_check_range(map, type, first, n) < 0 || dim < 0)
		return isl_map_free(map);
	map = isl_map_project_out(map, type, first + n, dim - (first + n));
	map = isl_map_project_out(map, type, 0, first);
	return map;
}

/* Turn the n dimensions of type type, starting at first
 * into existentially quantified variables.
 */
__isl_give isl_set *isl_set_project_out(__isl_take isl_set *set,
		enum isl_dim_type type, unsigned first, unsigned n)
{
	return set_from_map(isl_map_project_out(set_to_map(set),
						type, first, n));
}

/* Return a map that projects the elements in "set" onto their
 * "n" set dimensions starting at "first".
 * "type" should be equal to isl_dim_set.
 */
__isl_give isl_map *isl_set_project_onto_map(__isl_take isl_set *set,
	enum isl_dim_type type, unsigned first, unsigned n)
{
	int i;
	isl_map *map;

	if (type != isl_dim_set)
		isl_die(isl_set_get_ctx(set), isl_error_invalid,
			"only set dimensions can be projected out", goto error);
	if (isl_set_check_range(set, type, first, n) < 0)
		return isl_set_free(set);

	map = isl_map_from_domain(set);
	map = isl_map_add_dims(map, isl_dim_out, n);
	for (i = 0; i < n; ++i)
		map = isl_map_equate(map, isl_dim_in, first + i,
					isl_dim_out, i);
	return map;
error:
	isl_set_free(set);
	return NULL;
}

static __isl_give isl_basic_map *add_divs(__isl_take isl_basic_map *bmap,
	unsigned n)
{
	int i, j;
	isl_size total;

	total = isl_basic_map_dim(bmap, isl_dim_all);
	if (total < 0)
		return isl_basic_map_free(bmap);
	for (i = 0; i < n; ++i) {
		j = isl_basic_map_alloc_div(bmap);
		if (j < 0)
			goto error;
		isl_seq_clr(bmap->div[j], 1 + 1 + total);
	}
	return bmap;
error:
	isl_basic_map_free(bmap);
	return NULL;
}

struct isl_basic_map *isl_basic_map_apply_range(
		struct isl_basic_map *bmap1, struct isl_basic_map *bmap2)
{
	isl_space *space_result = NULL;
	struct isl_basic_map *bmap;
	isl_size n_in, n_out, n, nparam;
	unsigned total, pos;
	struct isl_dim_map *dim_map1, *dim_map2;

	if (isl_basic_map_check_equal_params(bmap1, bmap2) < 0)
		goto error;
	if (!isl_space_tuple_is_equal(bmap1->dim, isl_dim_out,
				    bmap2->dim, isl_dim_in))
		isl_die(isl_basic_map_get_ctx(bmap1), isl_error_invalid,
			"spaces don't match", goto error);

	n_in = isl_basic_map_dim(bmap1, isl_dim_in);
	n_out = isl_basic_map_dim(bmap2, isl_dim_out);
	n = isl_basic_map_dim(bmap1, isl_dim_out);
	nparam = isl_basic_map_dim(bmap1, isl_dim_param);
	if (n_in < 0 || n_out < 0 || n < 0 || nparam < 0)
		goto error;

	space_result = isl_space_join(isl_basic_map_get_space(bmap1),
				  isl_basic_map_get_space(bmap2));

	total = nparam + n_in + n_out + bmap1->n_div + bmap2->n_div + n;
	dim_map1 = isl_dim_map_alloc(bmap1->ctx, total);
	dim_map2 = isl_dim_map_alloc(bmap1->ctx, total);
	isl_dim_map_dim(dim_map1, bmap1->dim, isl_dim_param, pos = 0);
	isl_dim_map_dim(dim_map2, bmap2->dim, isl_dim_param, pos = 0);
	isl_dim_map_dim(dim_map1, bmap1->dim, isl_dim_in, pos += nparam);
	isl_dim_map_dim(dim_map2, bmap2->dim, isl_dim_out, pos += n_in);
	isl_dim_map_div(dim_map1, bmap1, pos += n_out);
	isl_dim_map_div(dim_map2, bmap2, pos += bmap1->n_div);
	isl_dim_map_dim(dim_map1, bmap1->dim, isl_dim_out, pos += bmap2->n_div);
	isl_dim_map_dim(dim_map2, bmap2->dim, isl_dim_in, pos);

	bmap = isl_basic_map_alloc_space(space_result,
			bmap1->n_div + bmap2->n_div + n,
			bmap1->n_eq + bmap2->n_eq,
			bmap1->n_ineq + bmap2->n_ineq);
	bmap = isl_basic_map_add_constraints_dim_map(bmap, bmap1, dim_map1);
	bmap = isl_basic_map_add_constraints_dim_map(bmap, bmap2, dim_map2);
	bmap = add_divs(bmap, n);
	bmap = isl_basic_map_simplify(bmap);
	bmap = isl_basic_map_drop_redundant_divs(bmap);
	return isl_basic_map_finalize(bmap);
error:
	isl_basic_map_free(bmap1);
	isl_basic_map_free(bmap2);
	return NULL;
}

struct isl_basic_set *isl_basic_set_apply(
		struct isl_basic_set *bset, struct isl_basic_map *bmap)
{
	if (!bset || !bmap)
		goto error;

	isl_assert(bset->ctx, isl_basic_map_compatible_domain(bmap, bset),
		    goto error);

	return bset_from_bmap(isl_basic_map_apply_range(bset_to_bmap(bset),
							bmap));
error:
	isl_basic_set_free(bset);
	isl_basic_map_free(bmap);
	return NULL;
}

struct isl_basic_map *isl_basic_map_apply_domain(
		struct isl_basic_map *bmap1, struct isl_basic_map *bmap2)
{
	if (isl_basic_map_check_equal_params(bmap1, bmap2) < 0)
		goto error;
	if (!isl_space_tuple_is_equal(bmap1->dim, isl_dim_in,
					bmap2->dim, isl_dim_in))
		isl_die(isl_basic_map_get_ctx(bmap1), isl_error_invalid,
			"spaces don't match", goto error);

	bmap1 = isl_basic_map_reverse(bmap1);
	bmap1 = isl_basic_map_apply_range(bmap1, bmap2);
	return isl_basic_map_reverse(bmap1);
error:
	isl_basic_map_free(bmap1);
	isl_basic_map_free(bmap2);
	return NULL;
}

/* Given two basic maps A -> f(A) and B -> g(B), construct a basic map
 * A \cap B -> f(A) + f(B)
 */
__isl_give isl_basic_map *isl_basic_map_sum(__isl_take isl_basic_map *bmap1,
	__isl_take isl_basic_map *bmap2)
{
	isl_size n_in, n_out, nparam;
	unsigned total, pos;
	struct isl_basic_map *bmap = NULL;
	struct isl_dim_map *dim_map1, *dim_map2;
	int i;

	if (!bmap1 || !bmap2)
		goto error;

	isl_assert(bmap1->ctx, isl_space_is_equal(bmap1->dim, bmap2->dim),
		goto error);

	nparam = isl_basic_map_dim(bmap1, isl_dim_param);
	n_in = isl_basic_map_dim(bmap1, isl_dim_in);
	n_out = isl_basic_map_dim(bmap1, isl_dim_out);
	if (nparam < 0 || n_in < 0 || n_out < 0)
		goto error;

	total = nparam + n_in + n_out + bmap1->n_div + bmap2->n_div + 2 * n_out;
	dim_map1 = isl_dim_map_alloc(bmap1->ctx, total);
	dim_map2 = isl_dim_map_alloc(bmap2->ctx, total);
	isl_dim_map_dim(dim_map1, bmap1->dim, isl_dim_param, pos = 0);
	isl_dim_map_dim(dim_map2, bmap2->dim, isl_dim_param, pos);
	isl_dim_map_dim(dim_map1, bmap1->dim, isl_dim_in, pos += nparam);
	isl_dim_map_dim(dim_map2, bmap2->dim, isl_dim_in, pos);
	isl_dim_map_div(dim_map1, bmap1, pos += n_in + n_out);
	isl_dim_map_div(dim_map2, bmap2, pos += bmap1->n_div);
	isl_dim_map_dim(dim_map1, bmap1->dim, isl_dim_out, pos += bmap2->n_div);
	isl_dim_map_dim(dim_map2, bmap2->dim, isl_dim_out, pos += n_out);

	bmap = isl_basic_map_alloc_space(isl_space_copy(bmap1->dim),
			bmap1->n_div + bmap2->n_div + 2 * n_out,
			bmap1->n_eq + bmap2->n_eq + n_out,
			bmap1->n_ineq + bmap2->n_ineq);
	for (i = 0; i < n_out; ++i) {
		int j = isl_basic_map_alloc_equality(bmap);
		if (j < 0)
			goto error;
		isl_seq_clr(bmap->eq[j], 1+total);
		isl_int_set_si(bmap->eq[j][1+nparam+n_in+i], -1);
		isl_int_set_si(bmap->eq[j][1+pos+i], 1);
		isl_int_set_si(bmap->eq[j][1+pos-n_out+i], 1);
	}
	bmap = isl_basic_map_add_constraints_dim_map(bmap, bmap1, dim_map1);
	bmap = isl_basic_map_add_constraints_dim_map(bmap, bmap2, dim_map2);
	bmap = add_divs(bmap, 2 * n_out);

	bmap = isl_basic_map_simplify(bmap);
	return isl_basic_map_finalize(bmap);
error:
	isl_basic_map_free(bmap);
	isl_basic_map_free(bmap1);
	isl_basic_map_free(bmap2);
	return NULL;
}

/* Given two maps A -> f(A) and B -> g(B), construct a map
 * A \cap B -> f(A) + f(B)
 */
__isl_give isl_map *isl_map_sum(__isl_take isl_map *map1,
	__isl_take isl_map *map2)
{
	struct isl_map *result;
	int i, j;

	if (!map1 || !map2)
		goto error;

	isl_assert(map1->ctx, isl_space_is_equal(map1->dim, map2->dim), goto error);

	result = isl_map_alloc_space(isl_space_copy(map1->dim),
				map1->n * map2->n, 0);
	if (!result)
		goto error;
	for (i = 0; i < map1->n; ++i)
		for (j = 0; j < map2->n; ++j) {
			struct isl_basic_map *part;
			part = isl_basic_map_sum(
				    isl_basic_map_copy(map1->p[i]),
				    isl_basic_map_copy(map2->p[j]));
			if (isl_basic_map_is_empty(part))
				isl_basic_map_free(part);
			else
				result = isl_map_add_basic_map(result, part);
			if (!result)
				goto error;
		}
	isl_map_free(map1);
	isl_map_free(map2);
	return result;
error:
	isl_map_free(map1);
	isl_map_free(map2);
	return NULL;
}

__isl_give isl_set *isl_set_sum(__isl_take isl_set *set1,
	__isl_take isl_set *set2)
{
	return set_from_map(isl_map_sum(set_to_map(set1), set_to_map(set2)));
}

/* Given a basic map A -> f(A), construct A -> -f(A).
 */
__isl_give isl_basic_map *isl_basic_map_neg(__isl_take isl_basic_map *bmap)
{
	int i, j;
	unsigned off;
	isl_size n;

	bmap = isl_basic_map_cow(bmap);
	n = isl_basic_map_dim(bmap, isl_dim_out);
	if (n < 0)
		return isl_basic_map_free(bmap);

	off = isl_basic_map_offset(bmap, isl_dim_out);
	for (i = 0; i < bmap->n_eq; ++i)
		for (j = 0; j < n; ++j)
			isl_int_neg(bmap->eq[i][off+j], bmap->eq[i][off+j]);
	for (i = 0; i < bmap->n_ineq; ++i)
		for (j = 0; j < n; ++j)
			isl_int_neg(bmap->ineq[i][off+j], bmap->ineq[i][off+j]);
	for (i = 0; i < bmap->n_div; ++i)
		for (j = 0; j < n; ++j)
			isl_int_neg(bmap->div[i][1+off+j], bmap->div[i][1+off+j]);
	bmap = isl_basic_map_gauss(bmap, NULL);
	return isl_basic_map_finalize(bmap);
}

__isl_give isl_basic_set *isl_basic_set_neg(__isl_take isl_basic_set *bset)
{
	return isl_basic_map_neg(bset);
}

/* Given a map A -> f(A), construct A -> -f(A).
 */
__isl_give isl_map *isl_map_neg(__isl_take isl_map *map)
{
	int i;

	map = isl_map_cow(map);
	if (!map)
		return NULL;

	for (i = 0; i < map->n; ++i) {
		map->p[i] = isl_basic_map_neg(map->p[i]);
		if (!map->p[i])
			goto error;
	}

	return map;
error:
	isl_map_free(map);
	return NULL;
}

__isl_give isl_set *isl_set_neg(__isl_take isl_set *set)
{
	return set_from_map(isl_map_neg(set_to_map(set)));
}

/* Given a basic map A -> f(A) and an integer d, construct a basic map
 * A -> floor(f(A)/d).
 */
__isl_give isl_basic_map *isl_basic_map_floordiv(__isl_take isl_basic_map *bmap,
		isl_int d)
{
	isl_size n_in, n_out, nparam;
	unsigned total, pos;
	struct isl_basic_map *result = NULL;
	struct isl_dim_map *dim_map;
	int i;

	nparam = isl_basic_map_dim(bmap, isl_dim_param);
	n_in = isl_basic_map_dim(bmap, isl_dim_in);
	n_out = isl_basic_map_dim(bmap, isl_dim_out);
	if (nparam < 0 || n_in < 0 || n_out < 0)
		return isl_basic_map_free(bmap);

	total = nparam + n_in + n_out + bmap->n_div + n_out;
	dim_map = isl_dim_map_alloc(bmap->ctx, total);
	isl_dim_map_dim(dim_map, bmap->dim, isl_dim_param, pos = 0);
	isl_dim_map_dim(dim_map, bmap->dim, isl_dim_in, pos += nparam);
	isl_dim_map_div(dim_map, bmap, pos += n_in + n_out);
	isl_dim_map_dim(dim_map, bmap->dim, isl_dim_out, pos += bmap->n_div);

	result = isl_basic_map_alloc_space(isl_space_copy(bmap->dim),
			bmap->n_div + n_out,
			bmap->n_eq, bmap->n_ineq + 2 * n_out);
	result = isl_basic_map_add_constraints_dim_map(result, bmap, dim_map);
	result = add_divs(result, n_out);
	for (i = 0; i < n_out; ++i) {
		int j;
		j = isl_basic_map_alloc_inequality(result);
		if (j < 0)
			goto error;
		isl_seq_clr(result->ineq[j], 1+total);
		isl_int_neg(result->ineq[j][1+nparam+n_in+i], d);
		isl_int_set_si(result->ineq[j][1+pos+i], 1);
		j = isl_basic_map_alloc_inequality(result);
		if (j < 0)
			goto error;
		isl_seq_clr(result->ineq[j], 1+total);
		isl_int_set(result->ineq[j][1+nparam+n_in+i], d);
		isl_int_set_si(result->ineq[j][1+pos+i], -1);
		isl_int_sub_ui(result->ineq[j][0], d, 1);
	}

	result = isl_basic_map_simplify(result);
	return isl_basic_map_finalize(result);
error:
	isl_basic_map_free(result);
	return NULL;
}

/* Given a map A -> f(A) and an integer d, construct a map
 * A -> floor(f(A)/d).
 */
__isl_give isl_map *isl_map_floordiv(__isl_take isl_map *map, isl_int d)
{
	int i;

	map = isl_map_cow(map);
	if (!map)
		return NULL;

	ISL_F_CLR(map, ISL_MAP_DISJOINT);
	for (i = 0; i < map->n; ++i) {
		map->p[i] = isl_basic_map_floordiv(map->p[i], d);
		if (!map->p[i])
			goto error;
	}
	map = isl_map_unmark_normalized(map);

	return map;
error:
	isl_map_free(map);
	return NULL;
}

/* Given a map A -> f(A) and an integer d, construct a map
 * A -> floor(f(A)/d).
 */
__isl_give isl_map *isl_map_floordiv_val(__isl_take isl_map *map,
	__isl_take isl_val *d)
{
	if (!map || !d)
		goto error;
	if (!isl_val_is_int(d))
		isl_die(isl_val_get_ctx(d), isl_error_invalid,
			"expecting integer denominator", goto error);
	map = isl_map_floordiv(map, d->n);
	isl_val_free(d);
	return map;
error:
	isl_map_free(map);
	isl_val_free(d);
	return NULL;
}

static __isl_give isl_basic_map *var_equal(__isl_take isl_basic_map *bmap,
	unsigned pos)
{
	int i;
	isl_size nparam;
	isl_size n_in;
	isl_size total;

	total = isl_basic_map_dim(bmap, isl_dim_all);
	nparam = isl_basic_map_dim(bmap, isl_dim_param);
	n_in = isl_basic_map_dim(bmap, isl_dim_in);
	if (total < 0 || nparam < 0 || n_in < 0)
		return isl_basic_map_free(bmap);
	i = isl_basic_map_alloc_equality(bmap);
	if (i < 0)
		goto error;
	isl_seq_clr(bmap->eq[i], 1 + total);
	isl_int_set_si(bmap->eq[i][1+nparam+pos], -1);
	isl_int_set_si(bmap->eq[i][1+nparam+n_in+pos], 1);
	return isl_basic_map_finalize(bmap);
error:
	isl_basic_map_free(bmap);
	return NULL;
}

/* Add a constraint to "bmap" expressing i_pos < o_pos
 */
static __isl_give isl_basic_map *var_less(__isl_take isl_basic_map *bmap,
	unsigned pos)
{
	int i;
	isl_size nparam;
	isl_size n_in;
	isl_size total;

	total = isl_basic_map_dim(bmap, isl_dim_all);
	nparam = isl_basic_map_dim(bmap, isl_dim_param);
	n_in = isl_basic_map_dim(bmap, isl_dim_in);
	if (total < 0 || nparam < 0 || n_in < 0)
		return isl_basic_map_free(bmap);
	i = isl_basic_map_alloc_inequality(bmap);
	if (i < 0)
		goto error;
	isl_seq_clr(bmap->ineq[i], 1 + total);
	isl_int_set_si(bmap->ineq[i][0], -1);
	isl_int_set_si(bmap->ineq[i][1+nparam+pos], -1);
	isl_int_set_si(bmap->ineq[i][1+nparam+n_in+pos], 1);
	return isl_basic_map_finalize(bmap);
error:
	isl_basic_map_free(bmap);
	return NULL;
}

/* Add a constraint to "bmap" expressing i_pos <= o_pos
 */
static __isl_give isl_basic_map *var_less_or_equal(
	__isl_take isl_basic_map *bmap, unsigned pos)
{
	int i;
	isl_size nparam;
	isl_size n_in;
	isl_size total;

	total = isl_basic_map_dim(bmap, isl_dim_all);
	nparam = isl_basic_map_dim(bmap, isl_dim_param);
	n_in = isl_basic_map_dim(bmap, isl_dim_in);
	if (total < 0 || nparam < 0 || n_in < 0)
		return isl_basic_map_free(bmap);
	i = isl_basic_map_alloc_inequality(bmap);
	if (i < 0)
		goto error;
	isl_seq_clr(bmap->ineq[i], 1 + total);
	isl_int_set_si(bmap->ineq[i][1+nparam+pos], -1);
	isl_int_set_si(bmap->ineq[i][1+nparam+n_in+pos], 1);
	return isl_basic_map_finalize(bmap);
error:
	isl_basic_map_free(bmap);
	return NULL;
}

/* Add a constraint to "bmap" expressing i_pos > o_pos
 */
static __isl_give isl_basic_map *var_more(__isl_take isl_basic_map *bmap,
	unsigned pos)
{
	int i;
	isl_size nparam;
	isl_size n_in;
	isl_size total;

	total = isl_basic_map_dim(bmap, isl_dim_all);
	nparam = isl_basic_map_dim(bmap, isl_dim_param);
	n_in = isl_basic_map_dim(bmap, isl_dim_in);
	if (total < 0 || nparam < 0 || n_in < 0)
		return isl_basic_map_free(bmap);
	i = isl_basic_map_alloc_inequality(bmap);
	if (i < 0)
		goto error;
	isl_seq_clr(bmap->ineq[i], 1 + total);
	isl_int_set_si(bmap->ineq[i][0], -1);
	isl_int_set_si(bmap->ineq[i][1+nparam+pos], 1);
	isl_int_set_si(bmap->ineq[i][1+nparam+n_in+pos], -1);
	return isl_basic_map_finalize(bmap);
error:
	isl_basic_map_free(bmap);
	return NULL;
}

/* Add a constraint to "bmap" expressing i_pos >= o_pos
 */
static __isl_give isl_basic_map *var_more_or_equal(
	__isl_take isl_basic_map *bmap, unsigned pos)
{
	int i;
	isl_size nparam;
	isl_size n_in;
	isl_size total;

	total = isl_basic_map_dim(bmap, isl_dim_all);
	nparam = isl_basic_map_dim(bmap, isl_dim_param);
	n_in = isl_basic_map_dim(bmap, isl_dim_in);
	if (total < 0 || nparam < 0 || n_in < 0)
		return isl_basic_map_free(bmap);
	i = isl_basic_map_alloc_inequality(bmap);
	if (i < 0)
		goto error;
	isl_seq_clr(bmap->ineq[i], 1 + total);
	isl_int_set_si(bmap->ineq[i][1+nparam+pos], 1);
	isl_int_set_si(bmap->ineq[i][1+nparam+n_in+pos], -1);
	return isl_basic_map_finalize(bmap);
error:
	isl_basic_map_free(bmap);
	return NULL;
}

__isl_give isl_basic_map *isl_basic_map_equal(
	__isl_take isl_space *space, unsigned n_equal)
{
	int i;
	struct isl_basic_map *bmap;
	bmap = isl_basic_map_alloc_space(space, 0, n_equal, 0);
	if (!bmap)
		return NULL;
	for (i = 0; i < n_equal && bmap; ++i)
		bmap = var_equal(bmap, i);
	return isl_basic_map_finalize(bmap);
}

/* Return a relation on of dimension "space" expressing i_[0..pos] << o_[0..pos]
 */
__isl_give isl_basic_map *isl_basic_map_less_at(__isl_take isl_space *space,
	unsigned pos)
{
	int i;
	struct isl_basic_map *bmap;
	bmap = isl_basic_map_alloc_space(space, 0, pos, 1);
	if (!bmap)
		return NULL;
	for (i = 0; i < pos && bmap; ++i)
		bmap = var_equal(bmap, i);
	if (bmap)
		bmap = var_less(bmap, pos);
	return isl_basic_map_finalize(bmap);
}

/* Return a relation on "space" expressing i_[0..pos] <<= o_[0..pos]
 */
__isl_give isl_basic_map *isl_basic_map_less_or_equal_at(
	__isl_take isl_space *space, unsigned pos)
{
	int i;
	isl_basic_map *bmap;

	bmap = isl_basic_map_alloc_space(space, 0, pos, 1);
	for (i = 0; i < pos; ++i)
		bmap = var_equal(bmap, i);
	bmap = var_less_or_equal(bmap, pos);
	return isl_basic_map_finalize(bmap);
}

/* Return a relation on "space" expressing i_pos > o_pos
 */
__isl_give isl_basic_map *isl_basic_map_more_at(__isl_take isl_space *space,
	unsigned pos)
{
	int i;
	struct isl_basic_map *bmap;
	bmap = isl_basic_map_alloc_space(space, 0, pos, 1);
	if (!bmap)
		return NULL;
	for (i = 0; i < pos && bmap; ++i)
		bmap = var_equal(bmap, i);
	if (bmap)
		bmap = var_more(bmap, pos);
	return isl_basic_map_finalize(bmap);
}

/* Return a relation on "space" expressing i_[0..pos] >>= o_[0..pos]
 */
__isl_give isl_basic_map *isl_basic_map_more_or_equal_at(
	__isl_take isl_space *space, unsigned pos)
{
	int i;
	isl_basic_map *bmap;

	bmap = isl_basic_map_alloc_space(space, 0, pos, 1);
	for (i = 0; i < pos; ++i)
		bmap = var_equal(bmap, i);
	bmap = var_more_or_equal(bmap, pos);
	return isl_basic_map_finalize(bmap);
}

static __isl_give isl_map *map_lex_lte_first(__isl_take isl_space *space,
	unsigned n, int equal)
{
	struct isl_map *map;
	int i;

	if (n == 0 && equal)
		return isl_map_universe(space);

	map = isl_map_alloc_space(isl_space_copy(space), n, ISL_MAP_DISJOINT);

	for (i = 0; i + 1 < n; ++i)
		map = isl_map_add_basic_map(map,
				  isl_basic_map_less_at(isl_space_copy(space), i));
	if (n > 0) {
		if (equal)
			map = isl_map_add_basic_map(map,
			      isl_basic_map_less_or_equal_at(space, n - 1));
		else
			map = isl_map_add_basic_map(map,
			      isl_basic_map_less_at(space, n - 1));
	} else
		isl_space_free(space);

	return map;
}

static __isl_give isl_map *map_lex_lte(__isl_take isl_space *space, int equal)
{
	if (!space)
		return NULL;
	return map_lex_lte_first(space, space->n_out, equal);
}

__isl_give isl_map *isl_map_lex_lt_first(__isl_take isl_space *dim, unsigned n)
{
	return map_lex_lte_first(dim, n, 0);
}

__isl_give isl_map *isl_map_lex_le_first(__isl_take isl_space *dim, unsigned n)
{
	return map_lex_lte_first(dim, n, 1);
}

__isl_give isl_map *isl_map_lex_lt(__isl_take isl_space *set_dim)
{
	return map_lex_lte(isl_space_map_from_set(set_dim), 0);
}

__isl_give isl_map *isl_map_lex_le(__isl_take isl_space *set_dim)
{
	return map_lex_lte(isl_space_map_from_set(set_dim), 1);
}

static __isl_give isl_map *map_lex_gte_first(__isl_take isl_space *space,
	unsigned n, int equal)
{
	struct isl_map *map;
	int i;

	if (n == 0 && equal)
		return isl_map_universe(space);

	map = isl_map_alloc_space(isl_space_copy(space), n, ISL_MAP_DISJOINT);

	for (i = 0; i + 1 < n; ++i)
		map = isl_map_add_basic_map(map,
				  isl_basic_map_more_at(isl_space_copy(space), i));
	if (n > 0) {
		if (equal)
			map = isl_map_add_basic_map(map,
			      isl_basic_map_more_or_equal_at(space, n - 1));
		else
			map = isl_map_add_basic_map(map,
			      isl_basic_map_more_at(space, n - 1));
	} else
		isl_space_free(space);

	return map;
}

static __isl_give isl_map *map_lex_gte(__isl_take isl_space *space, int equal)
{
	if (!space)
		return NULL;
	return map_lex_gte_first(space, space->n_out, equal);
}

__isl_give isl_map *isl_map_lex_gt_first(__isl_take isl_space *dim, unsigned n)
{
	return map_lex_gte_first(dim, n, 0);
}

__isl_give isl_map *isl_map_lex_ge_first(__isl_take isl_space *dim, unsigned n)
{
	return map_lex_gte_first(dim, n, 1);
}

__isl_give isl_map *isl_map_lex_gt(__isl_take isl_space *set_dim)
{
	return map_lex_gte(isl_space_map_from_set(set_dim), 0);
}

__isl_give isl_map *isl_map_lex_ge(__isl_take isl_space *set_dim)
{
	return map_lex_gte(isl_space_map_from_set(set_dim), 1);
}

__isl_give isl_map *isl_set_lex_le_set(__isl_take isl_set *set1,
	__isl_take isl_set *set2)
{
	isl_map *map;
	map = isl_map_lex_le(isl_set_get_space(set1));
	map = isl_map_intersect_domain(map, set1);
	map = isl_map_intersect_range(map, set2);
	return map;
}

__isl_give isl_map *isl_set_lex_lt_set(__isl_take isl_set *set1,
	__isl_take isl_set *set2)
{
	isl_map *map;
	map = isl_map_lex_lt(isl_set_get_space(set1));
	map = isl_map_intersect_domain(map, set1);
	map = isl_map_intersect_range(map, set2);
	return map;
}

__isl_give isl_map *isl_set_lex_ge_set(__isl_take isl_set *set1,
	__isl_take isl_set *set2)
{
	isl_map *map;
	map = isl_map_lex_ge(isl_set_get_space(set1));
	map = isl_map_intersect_domain(map, set1);
	map = isl_map_intersect_range(map, set2);
	return map;
}

__isl_give isl_map *isl_set_lex_gt_set(__isl_take isl_set *set1,
	__isl_take isl_set *set2)
{
	isl_map *map;
	map = isl_map_lex_gt(isl_set_get_space(set1));
	map = isl_map_intersect_domain(map, set1);
	map = isl_map_intersect_range(map, set2);
	return map;
}

__isl_give isl_map *isl_map_lex_le_map(__isl_take isl_map *map1,
	__isl_take isl_map *map2)
{
	isl_map *map;
	map = isl_map_lex_le(isl_space_range(isl_map_get_space(map1)));
	map = isl_map_apply_domain(map, isl_map_reverse(map1));
	map = isl_map_apply_range(map, isl_map_reverse(map2));
	return map;
}

__isl_give isl_map *isl_map_lex_lt_map(__isl_take isl_map *map1,
	__isl_take isl_map *map2)
{
	isl_map *map;
	map = isl_map_lex_lt(isl_space_range(isl_map_get_space(map1)));
	map = isl_map_apply_domain(map, isl_map_reverse(map1));
	map = isl_map_apply_range(map, isl_map_reverse(map2));
	return map;
}

__isl_give isl_map *isl_map_lex_ge_map(__isl_take isl_map *map1,
	__isl_take isl_map *map2)
{
	isl_map *map;
	map = isl_map_lex_ge(isl_space_range(isl_map_get_space(map1)));
	map = isl_map_apply_domain(map, isl_map_reverse(map1));
	map = isl_map_apply_range(map, isl_map_reverse(map2));
	return map;
}

__isl_give isl_map *isl_map_lex_gt_map(__isl_take isl_map *map1,
	__isl_take isl_map *map2)
{
	isl_map *map;
	map = isl_map_lex_gt(isl_space_range(isl_map_get_space(map1)));
	map = isl_map_apply_domain(map, isl_map_reverse(map1));
	map = isl_map_apply_range(map, isl_map_reverse(map2));
	return map;
}

/* For the div d = floor(f/m) at position "div", add the constraint
 *
 *		f - m d >= 0
 */
static __isl_give isl_basic_map *add_upper_div_constraint(
	__isl_take isl_basic_map *bmap, unsigned div)
{
	int i;
	isl_size v_div = isl_basic_map_var_offset(bmap, isl_dim_div);
	isl_size n_div;
	unsigned pos;

	n_div = isl_basic_map_dim(bmap, isl_dim_div);
	if (v_div < 0 || n_div < 0)
		return isl_basic_map_free(bmap);
	pos = v_div + div;
	i = isl_basic_map_alloc_inequality(bmap);
	if (i < 0)
		return isl_basic_map_free(bmap);
	isl_seq_cpy(bmap->ineq[i], bmap->div[div] + 1, 1 + v_div + n_div);
	isl_int_neg(bmap->ineq[i][1 + pos], bmap->div[div][0]);

	return bmap;
}

/* For the div d = floor(f/m) at position "div", add the constraint
 *
 *		-(f-(m-1)) + m d >= 0
 */
static __isl_give isl_basic_map *add_lower_div_constraint(
	__isl_take isl_basic_map *bmap, unsigned div)
{
	int i;
	isl_size v_div = isl_basic_map_var_offset(bmap, isl_dim_div);
	isl_size n_div;
	unsigned pos;

	n_div = isl_basic_map_dim(bmap, isl_dim_div);
	if (v_div < 0 || n_div < 0)
		return isl_basic_map_free(bmap);
	pos = v_div + div;
	i = isl_basic_map_alloc_inequality(bmap);
	if (i < 0)
		return isl_basic_map_free(bmap);
	isl_seq_neg(bmap->ineq[i], bmap->div[div] + 1, 1 + v_div + n_div);
	isl_int_set(bmap->ineq[i][1 + pos], bmap->div[div][0]);
	isl_int_add(bmap->ineq[i][0], bmap->ineq[i][0], bmap->ineq[i][1 + pos]);
	isl_int_sub_ui(bmap->ineq[i][0], bmap->ineq[i][0], 1);

	return bmap;
}

/* For the div d = floor(f/m) at position "pos", add the constraints
 *
 *		f - m d >= 0
 *		-(f-(m-1)) + m d >= 0
 *
 * Note that the second constraint is the negation of
 *
 *		f - m d >= m
 */
__isl_give isl_basic_map *isl_basic_map_add_div_constraints(
	__isl_take isl_basic_map *bmap, unsigned pos)
{
	bmap = add_upper_div_constraint(bmap, pos);
	bmap = add_lower_div_constraint(bmap, pos);
	return bmap;
}

/* For each known div d = floor(f/m), add the constraints
 *
 *		f - m d >= 0
 *		-(f-(m-1)) + m d >= 0
 *
 * Remove duplicate constraints in case of some these div constraints
 * already appear in "bmap".
 */
__isl_give isl_basic_map *isl_basic_map_add_known_div_constraints(
	__isl_take isl_basic_map *bmap)
{
	isl_size n_div;

	n_div = isl_basic_map_dim(bmap, isl_dim_div);
	if (n_div < 0)
		return isl_basic_map_free(bmap);
	if (n_div == 0)
		return bmap;

	bmap = add_known_div_constraints(bmap);
	bmap = isl_basic_map_remove_duplicate_constraints(bmap, NULL, 0);
	bmap = isl_basic_map_finalize(bmap);
	return bmap;
}

/* Add the div constraint of sign "sign" for div "div" of "bmap".
 *
 * In particular, if this div is of the form d = floor(f/m),
 * then add the constraint
 *
 *		f - m d >= 0
 *
 * if sign < 0 or the constraint
 *
 *		-(f-(m-1)) + m d >= 0
 *
 * if sign > 0.
 */
__isl_give isl_basic_map *isl_basic_map_add_div_constraint(
	__isl_take isl_basic_map *bmap, unsigned div, int sign)
{
	if (sign < 0)
		return add_upper_div_constraint(bmap, div);
	else
		return add_lower_div_constraint(bmap, div);
}

__isl_give isl_basic_set *isl_basic_map_underlying_set(
	__isl_take isl_basic_map *bmap)
{
	if (!bmap)
		goto error;
	if (bmap->dim->nparam == 0 && bmap->dim->n_in == 0 &&
	    bmap->n_div == 0 &&
	    !isl_space_is_named_or_nested(bmap->dim, isl_dim_in) &&
	    !isl_space_is_named_or_nested(bmap->dim, isl_dim_out))
		return bset_from_bmap(bmap);
	bmap = isl_basic_map_cow(bmap);
	if (!bmap)
		goto error;
	bmap->dim = isl_space_underlying(bmap->dim, bmap->n_div);
	if (!bmap->dim)
		goto error;
	bmap->extra -= bmap->n_div;
	bmap->n_div = 0;
	bmap = isl_basic_map_finalize(bmap);
	return bset_from_bmap(bmap);
error:
	isl_basic_map_free(bmap);
	return NULL;
}

__isl_give isl_basic_set *isl_basic_set_underlying_set(
		__isl_take isl_basic_set *bset)
{
	return isl_basic_map_underlying_set(bset_to_bmap(bset));
}

/* Replace each element in "list" by the result of applying
 * isl_basic_map_underlying_set to the element.
 */
__isl_give isl_basic_set_list *isl_basic_map_list_underlying_set(
	__isl_take isl_basic_map_list *list)
{
	int i;
	isl_size n;

	n = isl_basic_map_list_n_basic_map(list);
	if (n < 0)
		goto error;

	for (i = 0; i < n; ++i) {
		isl_basic_map *bmap;
		isl_basic_set *bset;

		bmap = isl_basic_map_list_get_basic_map(list, i);
		bset = isl_basic_set_underlying_set(bmap);
		list = isl_basic_set_list_set_basic_set(list, i, bset);
	}

	return list;
error:
	isl_basic_map_list_free(list);
	return NULL;
}

__isl_give isl_basic_map *isl_basic_map_overlying_set(
	__isl_take isl_basic_set *bset, __isl_take isl_basic_map *like)
{
	struct isl_basic_map *bmap;
	struct isl_ctx *ctx;
	isl_size dim, bmap_total;
	unsigned total;
	int i;

	if (!bset || !like)
		goto error;
	ctx = bset->ctx;
	if (isl_basic_set_check_no_params(bset) < 0 ||
	    isl_basic_set_check_no_locals(bset) < 0)
		goto error;
	dim = isl_basic_set_dim(bset, isl_dim_set);
	bmap_total = isl_basic_map_dim(like, isl_dim_all);
	if (dim < 0 || bmap_total < 0)
		goto error;
	isl_assert(ctx, dim == bmap_total, goto error);
	if (like->n_div == 0) {
		isl_space *space = isl_basic_map_get_space(like);
		isl_basic_map_free(like);
		return isl_basic_map_reset_space(bset, space);
	}
	bset = isl_basic_set_cow(bset);
	if (!bset)
		goto error;
	total = dim + bset->extra;
	bmap = bset_to_bmap(bset);
	isl_space_free(bmap->dim);
	bmap->dim = isl_space_copy(like->dim);
	if (!bmap->dim)
		goto error;
	bmap->n_div = like->n_div;
	bmap->extra += like->n_div;
	if (bmap->extra) {
		unsigned ltotal;
		isl_int **div;
		ltotal = total - bmap->extra + like->extra;
		if (ltotal > total)
			ltotal = total;
		bmap->block2 = isl_blk_extend(ctx, bmap->block2,
					bmap->extra * (1 + 1 + total));
		if (isl_blk_is_error(bmap->block2))
			goto error;
		div = isl_realloc_array(ctx, bmap->div, isl_int *, bmap->extra);
		if (!div)
			goto error;
		bmap->div = div;
		for (i = 0; i < bmap->extra; ++i)
			bmap->div[i] = bmap->block2.data + i * (1 + 1 + total);
		for (i = 0; i < like->n_div; ++i) {
			isl_seq_cpy(bmap->div[i], like->div[i], 1 + 1 + ltotal);
			isl_seq_clr(bmap->div[i]+1+1+ltotal, total - ltotal);
		}
		bmap = isl_basic_map_add_known_div_constraints(bmap);
	}
	isl_basic_map_free(like);
	bmap = isl_basic_map_simplify(bmap);
	bmap = isl_basic_map_finalize(bmap);
	return bmap;
error:
	isl_basic_map_free(like);
	isl_basic_set_free(bset);
	return NULL;
}

struct isl_basic_set *isl_basic_set_from_underlying_set(
	struct isl_basic_set *bset, struct isl_basic_set *like)
{
	return bset_from_bmap(isl_basic_map_overlying_set(bset,
							bset_to_bmap(like)));
}

__isl_give isl_set *isl_map_underlying_set(__isl_take isl_map *map)
{
	int i;

	map = isl_map_cow(map);
	if (!map)
		return NULL;
	map->dim = isl_space_cow(map->dim);
	if (!map->dim)
		goto error;

	for (i = 1; i < map->n; ++i)
		isl_assert(map->ctx, map->p[0]->n_div == map->p[i]->n_div,
				goto error);
	for (i = 0; i < map->n; ++i) {
		map->p[i] = bset_to_bmap(
				isl_basic_map_underlying_set(map->p[i]));
		if (!map->p[i])
			goto error;
	}
	if (map->n == 0)
		map->dim = isl_space_underlying(map->dim, 0);
	else {
		isl_space_free(map->dim);
		map->dim = isl_space_copy(map->p[0]->dim);
	}
	if (!map->dim)
		goto error;
	return set_from_map(map);
error:
	isl_map_free(map);
	return NULL;
}

/* Replace the space of "bmap" by "space".
 *
 * If the space of "bmap" is identical to "space" (including the identifiers
 * of the input and output dimensions), then simply return the original input.
 */
__isl_give isl_basic_map *isl_basic_map_reset_space(
	__isl_take isl_basic_map *bmap, __isl_take isl_space *space)
{
	isl_bool equal;
	isl_space *bmap_space;

	bmap_space = isl_basic_map_peek_space(bmap);
	equal = isl_space_is_equal(bmap_space, space);
	if (equal >= 0 && equal)
		equal = isl_space_has_equal_ids(bmap_space, space);
	if (equal < 0)
		goto error;
	if (equal) {
		isl_space_free(space);
		return bmap;
	}
	bmap = isl_basic_map_cow(bmap);
	if (!bmap || !space)
		goto error;

	isl_space_free(bmap->dim);
	bmap->dim = space;

	bmap = isl_basic_map_finalize(bmap);

	return bmap;
error:
	isl_basic_map_free(bmap);
	isl_space_free(space);
	return NULL;
}

__isl_give isl_basic_set *isl_basic_set_reset_space(
	__isl_take isl_basic_set *bset, __isl_take isl_space *dim)
{
	return bset_from_bmap(isl_basic_map_reset_space(bset_to_bmap(bset),
							dim));
}

/* Check that the total dimensions of "map" and "space" are the same.
 */
static isl_stat check_map_space_equal_total_dim(__isl_keep isl_map *map,
	__isl_keep isl_space *space)
{
	isl_size dim1, dim2;

	dim1 = isl_map_dim(map, isl_dim_all);
	dim2 = isl_space_dim(space, isl_dim_all);
	if (dim1 < 0 || dim2 < 0)
		return isl_stat_error;
	if (dim1 == dim2)
		return isl_stat_ok;
	isl_die(isl_map_get_ctx(map), isl_error_invalid,
		"total dimensions do not match", return isl_stat_error);
}

__isl_give isl_map *isl_map_reset_space(__isl_take isl_map *map,
	__isl_take isl_space *space)
{
	int i;

	map = isl_map_cow(map);
	if (!map || !space)
		goto error;

	for (i = 0; i < map->n; ++i) {
		map->p[i] = isl_basic_map_reset_space(map->p[i],
						    isl_space_copy(space));
		if (!map->p[i])
			goto error;
	}
	isl_space_free(map->dim);
	map->dim = space;

	return map;
error:
	isl_map_free(map);
	isl_space_free(space);
	return NULL;
}

/* Replace the space of "map" by "space", without modifying
 * the dimension of "map".
 *
 * If the space of "map" is identical to "space" (including the identifiers
 * of the input and output dimensions), then simply return the original input.
 */
__isl_give isl_map *isl_map_reset_equal_dim_space(__isl_take isl_map *map,
	__isl_take isl_space *space)
{
	isl_bool equal;
	isl_space *map_space;

	map_space = isl_map_peek_space(map);
	equal = isl_space_is_equal(map_space, space);
	if (equal >= 0 && equal)
		equal = isl_space_has_equal_ids(map_space, space);
	if (equal < 0)
		goto error;
	if (equal) {
		isl_space_free(space);
		return map;
	}
	if (check_map_space_equal_total_dim(map, space) < 0)
		goto error;
	return isl_map_reset_space(map, space);
error:
	isl_map_free(map);
	isl_space_free(space);
	return NULL;
}

__isl_give isl_set *isl_set_reset_space(__isl_take isl_set *set,
	__isl_take isl_space *dim)
{
	return set_from_map(isl_map_reset_space(set_to_map(set), dim));
}

/* Compute the parameter domain of the given basic set.
 */
__isl_give isl_basic_set *isl_basic_set_params(__isl_take isl_basic_set *bset)
{
	isl_bool is_params;
	isl_space *space;
	isl_size n;

	is_params = isl_basic_set_is_params(bset);
	if (is_params < 0)
		return isl_basic_set_free(bset);
	if (is_params)
		return bset;

	n = isl_basic_set_dim(bset, isl_dim_set);
	if (n < 0)
		return isl_basic_set_free(bset);
	bset = isl_basic_set_project_out(bset, isl_dim_set, 0, n);
	space = isl_basic_set_get_space(bset);
	space = isl_space_params(space);
	bset = isl_basic_set_reset_space(bset, space);
	return bset;
}

/* Construct a zero-dimensional basic set with the given parameter domain.
 */
__isl_give isl_basic_set *isl_basic_set_from_params(
	__isl_take isl_basic_set *bset)
{
	isl_space *space;
	space = isl_basic_set_get_space(bset);
	space = isl_space_set_from_params(space);
	bset = isl_basic_set_reset_space(bset, space);
	return bset;
}

/* Compute the parameter domain of the given set.
 */
__isl_give isl_set *isl_set_params(__isl_take isl_set *set)
{
	return isl_map_params(set_to_map(set));
}

/* Construct a zero-dimensional set with the given parameter domain.
 */
__isl_give isl_set *isl_set_from_params(__isl_take isl_set *set)
{
	isl_space *space;
	space = isl_set_get_space(set);
	space = isl_space_set_from_params(space);
	set = isl_set_reset_space(set, space);
	return set;
}

/* Compute the parameter domain of the given map.
 */
__isl_give isl_set *isl_map_params(__isl_take isl_map *map)
{
	isl_space *space;
	isl_size n_in, n_out;

	n_in = isl_map_dim(map, isl_dim_in);
	n_out = isl_map_dim(map, isl_dim_out);
	if (n_in < 0 || n_out < 0)
		return isl_map_free(map);
	map = isl_map_project_out(map, isl_dim_in, 0, n_in);
	map = isl_map_project_out(map, isl_dim_out, 0, n_out);
	space = isl_map_get_space(map);
	space = isl_space_params(space);
	map = isl_map_reset_space(map, space);
	return map;
}

__isl_give isl_basic_set *isl_basic_map_domain(__isl_take isl_basic_map *bmap)
{
	isl_space *space;
	isl_size n_out;

	n_out = isl_basic_map_dim(bmap, isl_dim_out);
	if (n_out < 0)
		return isl_basic_map_free(bmap);
	space = isl_space_domain(isl_basic_map_get_space(bmap));

	bmap = isl_basic_map_project_out(bmap, isl_dim_out, 0, n_out);

	return isl_basic_map_reset_space(bmap, space);
}

isl_bool isl_basic_map_may_be_set(__isl_keep isl_basic_map *bmap)
{
	if (!bmap)
		return isl_bool_error;
	return isl_space_may_be_set(bmap->dim);
}

/* Is this basic map actually a set?
 * Users should never call this function.  Outside of isl,
 * the type should indicate whether something is a set or a map.
 */
isl_bool isl_basic_map_is_set(__isl_keep isl_basic_map *bmap)
{
	if (!bmap)
		return isl_bool_error;
	return isl_space_is_set(bmap->dim);
}

struct isl_basic_set *isl_basic_map_range(struct isl_basic_map *bmap)
{
	isl_bool is_set;

	is_set = isl_basic_map_is_set(bmap);
	if (is_set < 0)
		goto error;
	if (is_set)
		return bmap;
	return isl_basic_map_domain(isl_basic_map_reverse(bmap));
error:
	isl_basic_map_free(bmap);
	return NULL;
}

__isl_give isl_basic_map *isl_basic_map_domain_map(
	__isl_take isl_basic_map *bmap)
{
	int i;
	isl_space *space;
	isl_basic_map *domain;
	isl_size nparam, n_in, n_out;

	nparam = isl_basic_map_dim(bmap, isl_dim_param);
	n_in = isl_basic_map_dim(bmap, isl_dim_in);
	n_out = isl_basic_map_dim(bmap, isl_dim_out);
	if (nparam < 0 || n_in < 0 || n_out < 0)
		return isl_basic_map_free(bmap);

	space = isl_basic_map_get_space(bmap);
	space = isl_space_from_range(isl_space_domain(space));
	domain = isl_basic_map_universe(space);

	bmap = isl_basic_map_from_domain(isl_basic_map_wrap(bmap));
	bmap = isl_basic_map_apply_range(bmap, domain);
	bmap = isl_basic_map_extend_constraints(bmap, n_in, 0);

	for (i = 0; i < n_in; ++i)
		bmap = isl_basic_map_equate(bmap, isl_dim_in, i,
						    isl_dim_out, i);

	bmap = isl_basic_map_gauss(bmap, NULL);
	return isl_basic_map_finalize(bmap);
}

__isl_give isl_basic_map *isl_basic_map_range_map(
	__isl_take isl_basic_map *bmap)
{
	int i;
	isl_space *space;
	isl_basic_map *range;
	isl_size nparam, n_in, n_out;

	nparam = isl_basic_map_dim(bmap, isl_dim_param);
	n_in = isl_basic_map_dim(bmap, isl_dim_in);
	n_out = isl_basic_map_dim(bmap, isl_dim_out);
	if (nparam < 0 || n_in < 0 || n_out < 0)
		return isl_basic_map_free(bmap);

	space = isl_basic_map_get_space(bmap);
	space = isl_space_from_range(isl_space_range(space));
	range = isl_basic_map_universe(space);

	bmap = isl_basic_map_from_domain(isl_basic_map_wrap(bmap));
	bmap = isl_basic_map_apply_range(bmap, range);
	bmap = isl_basic_map_extend_constraints(bmap, n_out, 0);

	for (i = 0; i < n_out; ++i)
		bmap = isl_basic_map_equate(bmap, isl_dim_in, n_in + i,
						    isl_dim_out, i);

	bmap = isl_basic_map_gauss(bmap, NULL);
	return isl_basic_map_finalize(bmap);
}

int isl_map_may_be_set(__isl_keep isl_map *map)
{
	if (!map)
		return -1;
	return isl_space_may_be_set(map->dim);
}

/* Is this map actually a set?
 * Users should never call this function.  Outside of isl,
 * the type should indicate whether something is a set or a map.
 */
isl_bool isl_map_is_set(__isl_keep isl_map *map)
{
	if (!map)
		return isl_bool_error;
	return isl_space_is_set(map->dim);
}

__isl_give isl_set *isl_map_range(__isl_take isl_map *map)
{
	int i;
	isl_bool is_set;
	struct isl_set *set;

	is_set = isl_map_is_set(map);
	if (is_set < 0)
		goto error;
	if (is_set)
		return set_from_map(map);

	map = isl_map_cow(map);
	if (!map)
		goto error;

	set = set_from_map(map);
	set->dim = isl_space_range(set->dim);
	if (!set->dim)
		goto error;
	for (i = 0; i < map->n; ++i) {
		set->p[i] = isl_basic_map_range(map->p[i]);
		if (!set->p[i])
			goto error;
	}
	ISL_F_CLR(set, ISL_MAP_DISJOINT);
	ISL_F_CLR(set, ISL_SET_NORMALIZED);
	return set;
error:
	isl_map_free(map);
	return NULL;
}

__isl_give isl_map *isl_map_domain_map(__isl_take isl_map *map)
{
	int i;

	map = isl_map_cow(map);
	if (!map)
		return NULL;

	map->dim = isl_space_domain_map(map->dim);
	if (!map->dim)
		goto error;
	for (i = 0; i < map->n; ++i) {
		map->p[i] = isl_basic_map_domain_map(map->p[i]);
		if (!map->p[i])
			goto error;
	}
	ISL_F_CLR(map, ISL_MAP_DISJOINT);
	map = isl_map_unmark_normalized(map);
	return map;
error:
	isl_map_free(map);
	return NULL;
}

__isl_give isl_map *isl_map_range_map(__isl_take isl_map *map)
{
	int i;
	isl_space *range_dim;

	map = isl_map_cow(map);
	if (!map)
		return NULL;

	range_dim = isl_space_range(isl_map_get_space(map));
	range_dim = isl_space_from_range(range_dim);
	map->dim = isl_space_from_domain(isl_space_wrap(map->dim));
	map->dim = isl_space_join(map->dim, range_dim);
	if (!map->dim)
		goto error;
	for (i = 0; i < map->n; ++i) {
		map->p[i] = isl_basic_map_range_map(map->p[i]);
		if (!map->p[i])
			goto error;
	}
	ISL_F_CLR(map, ISL_MAP_DISJOINT);
	map = isl_map_unmark_normalized(map);
	return map;
error:
	isl_map_free(map);
	return NULL;
}

/* Given a wrapped map of the form A[B -> C],
 * return the map A[B -> C] -> B.
 */
__isl_give isl_map *isl_set_wrapped_domain_map(__isl_take isl_set *set)
{
	isl_id *id;
	isl_map *map;

	if (!set)
		return NULL;
	if (!isl_set_has_tuple_id(set))
		return isl_map_domain_map(isl_set_unwrap(set));

	id = isl_set_get_tuple_id(set);
	map = isl_map_domain_map(isl_set_unwrap(set));
	map = isl_map_set_tuple_id(map, isl_dim_in, id);

	return map;
}

__isl_give isl_basic_map *isl_basic_map_from_domain(
	__isl_take isl_basic_set *bset)
{
	return isl_basic_map_reverse(isl_basic_map_from_range(bset));
}

__isl_give isl_basic_map *isl_basic_map_from_range(
	__isl_take isl_basic_set *bset)
{
	isl_space *space;
	space = isl_basic_set_get_space(bset);
	space = isl_space_from_range(space);
	bset = isl_basic_set_reset_space(bset, space);
	return bset_to_bmap(bset);
}

/* Create a relation with the given set as range.
 * The domain of the created relation is a zero-dimensional
 * flat anonymous space.
 */
__isl_give isl_map *isl_map_from_range(__isl_take isl_set *set)
{
	isl_space *space;
	space = isl_set_get_space(set);
	space = isl_space_from_range(space);
	set = isl_set_reset_space(set, space);
	return set_to_map(set);
}

/* Create a relation with the given set as domain.
 * The range of the created relation is a zero-dimensional
 * flat anonymous space.
 */
__isl_give isl_map *isl_map_from_domain(__isl_take isl_set *set)
{
	return isl_map_reverse(isl_map_from_range(set));
}

__isl_give isl_basic_map *isl_basic_map_from_domain_and_range(
	__isl_take isl_basic_set *domain, __isl_take isl_basic_set *range)
{
	return isl_basic_map_apply_range(isl_basic_map_reverse(domain), range);
}

__isl_give isl_map *isl_map_from_domain_and_range(__isl_take isl_set *domain,
	__isl_take isl_set *range)
{
	return isl_map_apply_range(isl_map_reverse(domain), range);
}

/* Return a newly allocated isl_map with given space and flags and
 * room for "n" basic maps.
 * Make sure that all cached information is cleared.
 */
__isl_give isl_map *isl_map_alloc_space(__isl_take isl_space *space, int n,
	unsigned flags)
{
	struct isl_map *map;

	if (!space)
		return NULL;
	if (n < 0)
		isl_die(space->ctx, isl_error_internal,
			"negative number of basic maps", goto error);
	map = isl_calloc(space->ctx, struct isl_map,
			sizeof(struct isl_map) +
			(n - 1) * sizeof(struct isl_basic_map *));
	if (!map)
		goto error;

	map->ctx = space->ctx;
	isl_ctx_ref(map->ctx);
	map->ref = 1;
	map->size = n;
	map->n = 0;
	map->dim = space;
	map->flags = flags;
	return map;
error:
	isl_space_free(space);
	return NULL;
}

__isl_give isl_basic_map *isl_basic_map_empty(__isl_take isl_space *space)
{
	struct isl_basic_map *bmap;
	bmap = isl_basic_map_alloc_space(space, 0, 1, 0);
	bmap = isl_basic_map_set_to_empty(bmap);
	return bmap;
}

__isl_give isl_basic_set *isl_basic_set_empty(__isl_take isl_space *space)
{
	struct isl_basic_set *bset;
	bset = isl_basic_set_alloc_space(space, 0, 1, 0);
	bset = isl_basic_set_set_to_empty(bset);
	return bset;
}

__isl_give isl_basic_map *isl_basic_map_universe(__isl_take isl_space *space)
{
	struct isl_basic_map *bmap;
	bmap = isl_basic_map_alloc_space(space, 0, 0, 0);
	bmap = isl_basic_map_finalize(bmap);
	return bmap;
}

__isl_give isl_basic_set *isl_basic_set_universe(__isl_take isl_space *space)
{
	struct isl_basic_set *bset;
	bset = isl_basic_set_alloc_space(space, 0, 0, 0);
	bset = isl_basic_set_finalize(bset);
	return bset;
}

__isl_give isl_basic_map *isl_basic_map_nat_universe(
	__isl_take isl_space *space)
{
	int i;
	isl_size total = isl_space_dim(space, isl_dim_all);
	isl_basic_map *bmap;

	if (total < 0)
		space = isl_space_free(space);
	bmap = isl_basic_map_alloc_space(space, 0, 0, total);
	for (i = 0; i < total; ++i) {
		int k = isl_basic_map_alloc_inequality(bmap);
		if (k < 0)
			goto error;
		isl_seq_clr(bmap->ineq[k], 1 + total);
		isl_int_set_si(bmap->ineq[k][1 + i], 1);
	}
	return bmap;
error:
	isl_basic_map_free(bmap);
	return NULL;
}

__isl_give isl_basic_set *isl_basic_set_nat_universe(
	__isl_take isl_space *space)
{
	return isl_basic_map_nat_universe(space);
}

__isl_give isl_map *isl_map_nat_universe(__isl_take isl_space *dim)
{
	return isl_map_from_basic_map(isl_basic_map_nat_universe(dim));
}

__isl_give isl_set *isl_set_nat_universe(__isl_take isl_space *dim)
{
	return isl_map_nat_universe(dim);
}

__isl_give isl_map *isl_map_empty(__isl_take isl_space *space)
{
	return isl_map_alloc_space(space, 0, ISL_MAP_DISJOINT);
}

__isl_give isl_set *isl_set_empty(__isl_take isl_space *space)
{
	return isl_set_alloc_space(space, 0, ISL_MAP_DISJOINT);
}

__isl_give isl_map *isl_map_universe(__isl_take isl_space *space)
{
	struct isl_map *map;
	if (!space)
		return NULL;
	map = isl_map_alloc_space(isl_space_copy(space), 1, ISL_MAP_DISJOINT);
	map = isl_map_add_basic_map(map, isl_basic_map_universe(space));
	return map;
}

__isl_give isl_set *isl_set_universe(__isl_take isl_space *space)
{
	struct isl_set *set;
	if (!space)
		return NULL;
	set = isl_set_alloc_space(isl_space_copy(space), 1, ISL_MAP_DISJOINT);
	set = isl_set_add_basic_set(set, isl_basic_set_universe(space));
	return set;
}

struct isl_map *isl_map_dup(struct isl_map *map)
{
	int i;
	struct isl_map *dup;

	if (!map)
		return NULL;
	dup = isl_map_alloc_space(isl_space_copy(map->dim), map->n, map->flags);
	for (i = 0; i < map->n; ++i)
		dup = isl_map_add_basic_map(dup, isl_basic_map_copy(map->p[i]));
	return dup;
}

__isl_give isl_map *isl_map_add_basic_map(__isl_take isl_map *map,
						__isl_take isl_basic_map *bmap)
{
	if (!bmap || !map)
		goto error;
	if (isl_basic_map_plain_is_empty(bmap)) {
		isl_basic_map_free(bmap);
		return map;
	}
	isl_assert(map->ctx, isl_space_is_equal(map->dim, bmap->dim), goto error);
	isl_assert(map->ctx, map->n < map->size, goto error);
	map->p[map->n] = bmap;
	map->n++;
	map = isl_map_unmark_normalized(map);
	return map;
error:
	if (map)
		isl_map_free(map);
	if (bmap)
		isl_basic_map_free(bmap);
	return NULL;
}

__isl_null isl_map *isl_map_free(__isl_take isl_map *map)
{
	int i;

	if (!map)
		return NULL;

	if (--map->ref > 0)
		return NULL;

	clear_caches(map);
	isl_ctx_deref(map->ctx);
	for (i = 0; i < map->n; ++i)
		isl_basic_map_free(map->p[i]);
	isl_space_free(map->dim);
	free(map);

	return NULL;
}

static __isl_give isl_basic_map *isl_basic_map_fix_pos_si(
	__isl_take isl_basic_map *bmap, unsigned pos, int value)
{
	int j;
	isl_size total;

	total = isl_basic_map_dim(bmap, isl_dim_all);
	if (total < 0)
		return isl_basic_map_free(bmap);

	bmap = isl_basic_map_cow(bmap);
	bmap = isl_basic_map_extend_constraints(bmap, 1, 0);
	j = isl_basic_map_alloc_equality(bmap);
	if (j < 0)
		goto error;
	isl_seq_clr(bmap->eq[j] + 1, total);
	isl_int_set_si(bmap->eq[j][pos], -1);
	isl_int_set_si(bmap->eq[j][0], value);
	bmap = isl_basic_map_simplify(bmap);
	return isl_basic_map_finalize(bmap);
error:
	isl_basic_map_free(bmap);
	return NULL;
}

static __isl_give isl_basic_map *isl_basic_map_fix_pos(
	__isl_take isl_basic_map *bmap, unsigned pos, isl_int value)
{
	int j;
	isl_size total;

	total = isl_basic_map_dim(bmap, isl_dim_all);
	if (total < 0)
		return isl_basic_map_free(bmap);

	bmap = isl_basic_map_cow(bmap);
	bmap = isl_basic_map_extend_constraints(bmap, 1, 0);
	j = isl_basic_map_alloc_equality(bmap);
	if (j < 0)
		goto error;
	isl_seq_clr(bmap->eq[j] + 1, total);
	isl_int_set_si(bmap->eq[j][pos], -1);
	isl_int_set(bmap->eq[j][0], value);
	bmap = isl_basic_map_simplify(bmap);
	return isl_basic_map_finalize(bmap);
error:
	isl_basic_map_free(bmap);
	return NULL;
}

__isl_give isl_basic_map *isl_basic_map_fix_si(__isl_take isl_basic_map *bmap,
		enum isl_dim_type type, unsigned pos, int value)
{
	if (isl_basic_map_check_range(bmap, type, pos, 1) < 0)
		return isl_basic_map_free(bmap);
	return isl_basic_map_fix_pos_si(bmap,
		isl_basic_map_offset(bmap, type) + pos, value);
}

__isl_give isl_basic_map *isl_basic_map_fix(__isl_take isl_basic_map *bmap,
		enum isl_dim_type type, unsigned pos, isl_int value)
{
	if (isl_basic_map_check_range(bmap, type, pos, 1) < 0)
		return isl_basic_map_free(bmap);
	return isl_basic_map_fix_pos(bmap,
		isl_basic_map_offset(bmap, type) + pos, value);
}

/* Fix the value of the variable at position "pos" of type "type" of "bmap"
 * to be equal to "v".
 */
__isl_give isl_basic_map *isl_basic_map_fix_val(__isl_take isl_basic_map *bmap,
	enum isl_dim_type type, unsigned pos, __isl_take isl_val *v)
{
	if (!bmap || !v)
		goto error;
	if (!isl_val_is_int(v))
		isl_die(isl_basic_map_get_ctx(bmap), isl_error_invalid,
			"expecting integer value", goto error);
	if (isl_basic_map_check_range(bmap, type, pos, 1) < 0)
		goto error;
	pos += isl_basic_map_offset(bmap, type);
	bmap = isl_basic_map_fix_pos(bmap, pos, v->n);
	isl_val_free(v);
	return bmap;
error:
	isl_basic_map_free(bmap);
	isl_val_free(v);
	return NULL;
}

/* Fix the value of the variable at position "pos" of type "type" of "bset"
 * to be equal to "v".
 */
__isl_give isl_basic_set *isl_basic_set_fix_val(__isl_take isl_basic_set *bset,
	enum isl_dim_type type, unsigned pos, __isl_take isl_val *v)
{
	return isl_basic_map_fix_val(bset, type, pos, v);
}

struct isl_basic_set *isl_basic_set_fix_si(struct isl_basic_set *bset,
		enum isl_dim_type type, unsigned pos, int value)
{
	return bset_from_bmap(isl_basic_map_fix_si(bset_to_bmap(bset),
						    type, pos, value));
}

__isl_give isl_basic_set *isl_basic_set_fix(__isl_take isl_basic_set *bset,
		enum isl_dim_type type, unsigned pos, isl_int value)
{
	return bset_from_bmap(isl_basic_map_fix(bset_to_bmap(bset),
						    type, pos, value));
}

struct isl_basic_map *isl_basic_map_fix_input_si(struct isl_basic_map *bmap,
		unsigned input, int value)
{
	return isl_basic_map_fix_si(bmap, isl_dim_in, input, value);
}

struct isl_basic_set *isl_basic_set_fix_dim_si(struct isl_basic_set *bset,
		unsigned dim, int value)
{
	return bset_from_bmap(isl_basic_map_fix_si(bset_to_bmap(bset),
					isl_dim_set, dim, value));
}

/* Remove the basic map at position "i" from "map" if this basic map
 * is (obviously) empty.
 */
static __isl_give isl_map *remove_if_empty(__isl_take isl_map *map, int i)
{
	isl_bool empty;

	if (!map)
		return NULL;

	empty = isl_basic_map_plain_is_empty(map->p[i]);
	if (empty < 0)
		return isl_map_free(map);
	if (!empty)
		return map;

	isl_basic_map_free(map->p[i]);
	map->n--;
	if (i != map->n) {
		map->p[i] = map->p[map->n];
		map = isl_map_unmark_normalized(map);

	}

	return map;
}

/* Perform "fn" on each basic map of "map", where we may not be holding
 * the only reference to "map".
 * In particular, "fn" should be a semantics preserving operation
 * that we want to apply to all copies of "map".  We therefore need
 * to be careful not to modify "map" in a way that breaks "map"
 * in case anything goes wrong.
 */
__isl_give isl_map *isl_map_inline_foreach_basic_map(__isl_take isl_map *map,
	__isl_give isl_basic_map *(*fn)(__isl_take isl_basic_map *bmap))
{
	struct isl_basic_map *bmap;
	int i;

	if (!map)
		return NULL;

	for (i = map->n - 1; i >= 0; --i) {
		bmap = isl_basic_map_copy(map->p[i]);
		bmap = fn(bmap);
		if (!bmap)
			goto error;
		isl_basic_map_free(map->p[i]);
		map->p[i] = bmap;
		map = remove_if_empty(map, i);
		if (!map)
			return NULL;
	}

	return map;
error:
	isl_map_free(map);
	return NULL;
}

__isl_give isl_map *isl_map_fix_si(__isl_take isl_map *map,
		enum isl_dim_type type, unsigned pos, int value)
{
	int i;

	map = isl_map_cow(map);
	if (isl_map_check_range(map, type, pos, 1) < 0)
		return isl_map_free(map);
	for (i = map->n - 1; i >= 0; --i) {
		map->p[i] = isl_basic_map_fix_si(map->p[i], type, pos, value);
		map = remove_if_empty(map, i);
		if (!map)
			return NULL;
	}
	map = isl_map_unmark_normalized(map);
	return map;
}

__isl_give isl_set *isl_set_fix_si(__isl_take isl_set *set,
		enum isl_dim_type type, unsigned pos, int value)
{
	return set_from_map(isl_map_fix_si(set_to_map(set), type, pos, value));
}

__isl_give isl_map *isl_map_fix(__isl_take isl_map *map,
		enum isl_dim_type type, unsigned pos, isl_int value)
{
	int i;

	map = isl_map_cow(map);
	if (isl_map_check_range(map, type, pos, 1) < 0)
		return isl_map_free(map);
	for (i = 0; i < map->n; ++i) {
		map->p[i] = isl_basic_map_fix(map->p[i], type, pos, value);
		if (!map->p[i])
			goto error;
	}
	map = isl_map_unmark_normalized(map);
	return map;
error:
	isl_map_free(map);
	return NULL;
}

__isl_give isl_set *isl_set_fix(__isl_take isl_set *set,
		enum isl_dim_type type, unsigned pos, isl_int value)
{
	return set_from_map(isl_map_fix(set_to_map(set), type, pos, value));
}

/* Fix the value of the variable at position "pos" of type "type" of "map"
 * to be equal to "v".
 */
__isl_give isl_map *isl_map_fix_val(__isl_take isl_map *map,
	enum isl_dim_type type, unsigned pos, __isl_take isl_val *v)
{
	int i;

	map = isl_map_cow(map);
	if (!map || !v)
		goto error;

	if (!isl_val_is_int(v))
		isl_die(isl_map_get_ctx(map), isl_error_invalid,
			"expecting integer value", goto error);
	if (isl_map_check_range(map, type, pos, 1) < 0)
		goto error;
	for (i = map->n - 1; i >= 0; --i) {
		map->p[i] = isl_basic_map_fix_val(map->p[i], type, pos,
							isl_val_copy(v));
		map = remove_if_empty(map, i);
		if (!map)
			goto error;
	}
	map = isl_map_unmark_normalized(map);
	isl_val_free(v);
	return map;
error:
	isl_map_free(map);
	isl_val_free(v);
	return NULL;
}

/* Fix the value of the variable at position "pos" of type "type" of "set"
 * to be equal to "v".
 */
__isl_give isl_set *isl_set_fix_val(__isl_take isl_set *set,
	enum isl_dim_type type, unsigned pos, __isl_take isl_val *v)
{
	return isl_map_fix_val(set, type, pos, v);
}

struct isl_map *isl_map_fix_input_si(struct isl_map *map,
		unsigned input, int value)
{
	return isl_map_fix_si(map, isl_dim_in, input, value);
}

struct isl_set *isl_set_fix_dim_si(struct isl_set *set, unsigned dim, int value)
{
	return set_from_map(isl_map_fix_si(set_to_map(set),
						isl_dim_set, dim, value));
}

static __isl_give isl_basic_map *basic_map_bound_si(
	__isl_take isl_basic_map *bmap,
	enum isl_dim_type type, unsigned pos, int value, int upper)
{
	int j;
	isl_size total;

	if (isl_basic_map_check_range(bmap, type, pos, 1) < 0)
		return isl_basic_map_free(bmap);
	total = isl_basic_map_dim(bmap, isl_dim_all);
	if (total < 0)
		return isl_basic_map_free(bmap);
	pos += isl_basic_map_offset(bmap, type);
	bmap = isl_basic_map_cow(bmap);
	bmap = isl_basic_map_extend_constraints(bmap, 0, 1);
	j = isl_basic_map_alloc_inequality(bmap);
	if (j < 0)
		goto error;
	isl_seq_clr(bmap->ineq[j], 1 + total);
	if (upper) {
		isl_int_set_si(bmap->ineq[j][pos], -1);
		isl_int_set_si(bmap->ineq[j][0], value);
	} else {
		isl_int_set_si(bmap->ineq[j][pos], 1);
		isl_int_set_si(bmap->ineq[j][0], -value);
	}
	bmap = isl_basic_map_simplify(bmap);
	return isl_basic_map_finalize(bmap);
error:
	isl_basic_map_free(bmap);
	return NULL;
}

__isl_give isl_basic_map *isl_basic_map_lower_bound_si(
	__isl_take isl_basic_map *bmap,
	enum isl_dim_type type, unsigned pos, int value)
{
	return basic_map_bound_si(bmap, type, pos, value, 0);
}

/* Constrain the values of the given dimension to be no greater than "value".
 */
__isl_give isl_basic_map *isl_basic_map_upper_bound_si(
	__isl_take isl_basic_map *bmap,
	enum isl_dim_type type, unsigned pos, int value)
{
	return basic_map_bound_si(bmap, type, pos, value, 1);
}

static __isl_give isl_map *map_bound_si(__isl_take isl_map *map,
	enum isl_dim_type type, unsigned pos, int value, int upper)
{
	int i;

	map = isl_map_cow(map);
	if (isl_map_check_range(map, type, pos, 1) < 0)
		return isl_map_free(map);
	for (i = 0; i < map->n; ++i) {
		map->p[i] = basic_map_bound_si(map->p[i],
						 type, pos, value, upper);
		if (!map->p[i])
			goto error;
	}
	map = isl_map_unmark_normalized(map);
	return map;
error:
	isl_map_free(map);
	return NULL;
}

__isl_give isl_map *isl_map_lower_bound_si(__isl_take isl_map *map,
	enum isl_dim_type type, unsigned pos, int value)
{
	return map_bound_si(map, type, pos, value, 0);
}

__isl_give isl_map *isl_map_upper_bound_si(__isl_take isl_map *map,
	enum isl_dim_type type, unsigned pos, int value)
{
	return map_bound_si(map, type, pos, value, 1);
}

__isl_give isl_set *isl_set_lower_bound_si(__isl_take isl_set *set,
		enum isl_dim_type type, unsigned pos, int value)
{
	return set_from_map(isl_map_lower_bound_si(set_to_map(set),
							type, pos, value));
}

__isl_give isl_set *isl_set_upper_bound_si(__isl_take isl_set *set,
	enum isl_dim_type type, unsigned pos, int value)
{
	return isl_map_upper_bound_si(set, type, pos, value);
}

/* Bound the given variable of "bmap" from below (or above is "upper"
 * is set) to "value".
 */
static __isl_give isl_basic_map *basic_map_bound(
	__isl_take isl_basic_map *bmap,
	enum isl_dim_type type, unsigned pos, isl_int value, int upper)
{
	int j;
	isl_size total;

	if (isl_basic_map_check_range(bmap, type, pos, 1) < 0)
		return isl_basic_map_free(bmap);
	total = isl_basic_map_dim(bmap, isl_dim_all);
	if (total < 0)
		return isl_basic_map_free(bmap);
	pos += isl_basic_map_offset(bmap, type);
	bmap = isl_basic_map_cow(bmap);
	bmap = isl_basic_map_extend_constraints(bmap, 0, 1);
	j = isl_basic_map_alloc_inequality(bmap);
	if (j < 0)
		goto error;
	isl_seq_clr(bmap->ineq[j], 1 + total);
	if (upper) {
		isl_int_set_si(bmap->ineq[j][pos], -1);
		isl_int_set(bmap->ineq[j][0], value);
	} else {
		isl_int_set_si(bmap->ineq[j][pos], 1);
		isl_int_neg(bmap->ineq[j][0], value);
	}
	bmap = isl_basic_map_simplify(bmap);
	return isl_basic_map_finalize(bmap);
error:
	isl_basic_map_free(bmap);
	return NULL;
}

/* Bound the given variable of "map" from below (or above is "upper"
 * is set) to "value".
 */
static __isl_give isl_map *map_bound(__isl_take isl_map *map,
	enum isl_dim_type type, unsigned pos, isl_int value, int upper)
{
	int i;

	map = isl_map_cow(map);
	if (isl_map_check_range(map, type, pos, 1) < 0)
		return isl_map_free(map);
	for (i = map->n - 1; i >= 0; --i) {
		map->p[i] = basic_map_bound(map->p[i], type, pos, value, upper);
		map = remove_if_empty(map, i);
		if (!map)
			return NULL;
	}
	map = isl_map_unmark_normalized(map);
	return map;
}

__isl_give isl_map *isl_map_lower_bound(__isl_take isl_map *map,
	enum isl_dim_type type, unsigned pos, isl_int value)
{
	return map_bound(map, type, pos, value, 0);
}

__isl_give isl_map *isl_map_upper_bound(__isl_take isl_map *map,
	enum isl_dim_type type, unsigned pos, isl_int value)
{
	return map_bound(map, type, pos, value, 1);
}

__isl_give isl_set *isl_set_lower_bound(__isl_take isl_set *set,
	enum isl_dim_type type, unsigned pos, isl_int value)
{
	return isl_map_lower_bound(set, type, pos, value);
}

__isl_give isl_set *isl_set_upper_bound(__isl_take isl_set *set,
	enum isl_dim_type type, unsigned pos, isl_int value)
{
	return isl_map_upper_bound(set, type, pos, value);
}

/* Force the values of the variable at position "pos" of type "type" of "set"
 * to be no smaller than "value".
 */
__isl_give isl_set *isl_set_lower_bound_val(__isl_take isl_set *set,
	enum isl_dim_type type, unsigned pos, __isl_take isl_val *value)
{
	if (!value)
		goto error;
	if (!isl_val_is_int(value))
		isl_die(isl_set_get_ctx(set), isl_error_invalid,
			"expecting integer value", goto error);
	set = isl_set_lower_bound(set, type, pos, value->n);
	isl_val_free(value);
	return set;
error:
	isl_val_free(value);
	isl_set_free(set);
	return NULL;
}

/* Force the values of the variable at position "pos" of type "type" of "set"
 * to be no greater than "value".
 */
__isl_give isl_set *isl_set_upper_bound_val(__isl_take isl_set *set,
	enum isl_dim_type type, unsigned pos, __isl_take isl_val *value)
{
	if (!value)
		goto error;
	if (!isl_val_is_int(value))
		isl_die(isl_set_get_ctx(set), isl_error_invalid,
			"expecting integer value", goto error);
	set = isl_set_upper_bound(set, type, pos, value->n);
	isl_val_free(value);
	return set;
error:
	isl_val_free(value);
	isl_set_free(set);
	return NULL;
}

/* Bound the given variable of "bset" from below (or above is "upper"
 * is set) to "value".
 */
static __isl_give isl_basic_set *isl_basic_set_bound(
	__isl_take isl_basic_set *bset, enum isl_dim_type type, unsigned pos,
	isl_int value, int upper)
{
	return bset_from_bmap(basic_map_bound(bset_to_bmap(bset),
						type, pos, value, upper));
}

/* Bound the given variable of "bset" from below (or above is "upper"
 * is set) to "value".
 */
static __isl_give isl_basic_set *isl_basic_set_bound_val(
	__isl_take isl_basic_set *bset, enum isl_dim_type type, unsigned pos,
	__isl_take isl_val *value, int upper)
{
	if (!value)
		goto error;
	if (!isl_val_is_int(value))
		isl_die(isl_basic_set_get_ctx(bset), isl_error_invalid,
			"expecting integer value", goto error);
	bset = isl_basic_set_bound(bset, type, pos, value->n, upper);
	isl_val_free(value);
	return bset;
error:
	isl_val_free(value);
	isl_basic_set_free(bset);
	return NULL;
}

/* Bound the given variable of "bset" from below to "value".
 */
__isl_give isl_basic_set *isl_basic_set_lower_bound_val(
	__isl_take isl_basic_set *bset, enum isl_dim_type type, unsigned pos,
	__isl_take isl_val *value)
{
	return isl_basic_set_bound_val(bset, type, pos, value, 0);
}

/* Bound the given variable of "bset" from above to "value".
 */
__isl_give isl_basic_set *isl_basic_set_upper_bound_val(
	__isl_take isl_basic_set *bset, enum isl_dim_type type, unsigned pos,
	__isl_take isl_val *value)
{
	return isl_basic_set_bound_val(bset, type, pos, value, 1);
}

__isl_give isl_map *isl_map_reverse(__isl_take isl_map *map)
{
	int i;

	map = isl_map_cow(map);
	if (!map)
		return NULL;

	map->dim = isl_space_reverse(map->dim);
	if (!map->dim)
		goto error;
	for (i = 0; i < map->n; ++i) {
		map->p[i] = isl_basic_map_reverse(map->p[i]);
		if (!map->p[i])
			goto error;
	}
	map = isl_map_unmark_normalized(map);
	return map;
error:
	isl_map_free(map);
	return NULL;
}

#undef TYPE
#define TYPE	isl_pw_multi_aff
#undef SUFFIX
#define SUFFIX	_pw_multi_aff
#undef EMPTY
#define EMPTY	isl_pw_multi_aff_empty
#undef ADD
#define ADD	isl_pw_multi_aff_union_add
#include "isl_map_lexopt_templ.c"

/* Given a map "map", compute the lexicographically minimal
 * (or maximal) image element for each domain element in dom,
 * in the form of an isl_pw_multi_aff.
 * If "empty" is not NULL, then set *empty to those elements in dom that
 * do not have an image element.
 * If "flags" includes ISL_OPT_FULL, then "dom" is NULL and the optimum
 * should be computed over the domain of "map".  "empty" is also NULL
 * in this case.
 *
 * We first compute the lexicographically minimal or maximal element
 * in the first basic map.  This results in a partial solution "res"
 * and a subset "todo" of dom that still need to be handled.
 * We then consider each of the remaining maps in "map" and successively
 * update both "res" and "todo".
 * If "empty" is NULL, then the todo sets are not needed and therefore
 * also not computed.
 */
static __isl_give isl_pw_multi_aff *isl_map_partial_lexopt_aligned_pw_multi_aff(
	__isl_take isl_map *map, __isl_take isl_set *dom,
	__isl_give isl_set **empty, unsigned flags)
{
	int i;
	int full;
	isl_pw_multi_aff *res;
	isl_set *todo;

	full = ISL_FL_ISSET(flags, ISL_OPT_FULL);
	if (!map || (!full && !dom))
		goto error;

	if (isl_map_plain_is_empty(map)) {
		if (empty)
			*empty = dom;
		else
			isl_set_free(dom);
		return isl_pw_multi_aff_from_map(map);
	}

	res = basic_map_partial_lexopt_pw_multi_aff(
					    isl_basic_map_copy(map->p[0]),
					    isl_set_copy(dom), empty, flags);

	if (empty)
		todo = *empty;
	for (i = 1; i < map->n; ++i) {
		isl_pw_multi_aff *res_i;

		res_i = basic_map_partial_lexopt_pw_multi_aff(
					    isl_basic_map_copy(map->p[i]),
					    isl_set_copy(dom), empty, flags);

		if (ISL_FL_ISSET(flags, ISL_OPT_MAX))
			res = isl_pw_multi_aff_union_lexmax(res, res_i);
		else
			res = isl_pw_multi_aff_union_lexmin(res, res_i);

		if (empty)
			todo = isl_set_intersect(todo, *empty);
	}

	isl_set_free(dom);
	isl_map_free(map);

	if (empty)
		*empty = todo;

	return res;
error:
	if (empty)
		*empty = NULL;
	isl_set_free(dom);
	isl_map_free(map);
	return NULL;
}

#undef TYPE
#define TYPE	isl_map
#undef SUFFIX
#define SUFFIX
#undef EMPTY
#define EMPTY	isl_map_empty
#undef ADD
#define ADD	isl_map_union_disjoint
#include "isl_map_lexopt_templ.c"

/* Given a map "map", compute the lexicographically minimal
 * (or maximal) image element for each domain element in "dom",
 * in the form of an isl_map.
 * If "empty" is not NULL, then set *empty to those elements in "dom" that
 * do not have an image element.
 * If "flags" includes ISL_OPT_FULL, then "dom" is NULL and the optimum
 * should be computed over the domain of "map".  "empty" is also NULL
 * in this case.
 *
 * If the input consists of more than one disjunct, then first
 * compute the desired result in the form of an isl_pw_multi_aff and
 * then convert that into an isl_map.
 *
 * This function used to have an explicit implementation in terms
 * of isl_maps, but it would continually intersect the domains of
 * partial results with the complement of the domain of the next
 * partial solution, potentially leading to an explosion in the number
 * of disjuncts if there are several disjuncts in the input.
 * An even earlier implementation of this function would look for
 * better results in the domain of the partial result and for extra
 * results in the complement of this domain, which would lead to
 * even more splintering.
 */
static __isl_give isl_map *isl_map_partial_lexopt_aligned(
	__isl_take isl_map *map, __isl_take isl_set *dom,
	__isl_give isl_set **empty, unsigned flags)
{
	int full;
	struct isl_map *res;
	isl_pw_multi_aff *pma;

	full = ISL_FL_ISSET(flags, ISL_OPT_FULL);
	if (!map || (!full && !dom))
		goto error;

	if (isl_map_plain_is_empty(map)) {
		if (empty)
			*empty = dom;
		else
			isl_set_free(dom);
		return map;
	}

	if (map->n == 1) {
		res = basic_map_partial_lexopt(isl_basic_map_copy(map->p[0]),
						dom, empty, flags);
		isl_map_free(map);
		return res;
	}

	pma = isl_map_partial_lexopt_aligned_pw_multi_aff(map, dom, empty,
							flags);
	return isl_map_from_pw_multi_aff(pma);
error:
	if (empty)
		*empty = NULL;
	isl_set_free(dom);
	isl_map_free(map);
	return NULL;
}

__isl_give isl_map *isl_map_partial_lexmax(
		__isl_take isl_map *map, __isl_take isl_set *dom,
		__isl_give isl_set **empty)
{
	return isl_map_partial_lexopt(map, dom, empty, ISL_OPT_MAX);
}

__isl_give isl_map *isl_map_partial_lexmin(
		__isl_take isl_map *map, __isl_take isl_set *dom,
		__isl_give isl_set **empty)
{
	return isl_map_partial_lexopt(map, dom, empty, 0);
}

__isl_give isl_set *isl_set_partial_lexmin(
		__isl_take isl_set *set, __isl_take isl_set *dom,
		__isl_give isl_set **empty)
{
	return set_from_map(isl_map_partial_lexmin(set_to_map(set),
						    dom, empty));
}

__isl_give isl_set *isl_set_partial_lexmax(
		__isl_take isl_set *set, __isl_take isl_set *dom,
		__isl_give isl_set **empty)
{
	return set_from_map(isl_map_partial_lexmax(set_to_map(set),
						    dom, empty));
}

/* Compute the lexicographic minimum (or maximum if "flags" includes
 * ISL_OPT_MAX) of "bset" over its parametric domain.
 */
__isl_give isl_set *isl_basic_set_lexopt(__isl_take isl_basic_set *bset,
	unsigned flags)
{
	return isl_basic_map_lexopt(bset, flags);
}

__isl_give isl_map *isl_basic_map_lexmax(__isl_take isl_basic_map *bmap)
{
	return isl_basic_map_lexopt(bmap, ISL_OPT_MAX);
}

__isl_give isl_set *isl_basic_set_lexmin(__isl_take isl_basic_set *bset)
{
	return set_from_map(isl_basic_map_lexmin(bset_to_bmap(bset)));
}

__isl_give isl_set *isl_basic_set_lexmax(__isl_take isl_basic_set *bset)
{
	return set_from_map(isl_basic_map_lexmax(bset_to_bmap(bset)));
}

/* Compute the lexicographic minimum of "bset" over its parametric domain
 * for the purpose of quantifier elimination.
 * That is, find an explicit representation for all the existentially
 * quantified variables in "bset" by computing their lexicographic
 * minimum.
 */
static __isl_give isl_set *isl_basic_set_lexmin_compute_divs(
	__isl_take isl_basic_set *bset)
{
	return isl_basic_set_lexopt(bset, ISL_OPT_QE);
}

/* Given a basic map with one output dimension, compute the minimum or
 * maximum of that dimension as an isl_pw_aff.
 *
 * Compute the optimum as a lexicographic optimum over the single
 * output dimension and extract the single isl_pw_aff from the result.
 */
static __isl_give isl_pw_aff *basic_map_dim_opt(__isl_keep isl_basic_map *bmap,
	int max)
{
	isl_pw_multi_aff *pma;
	isl_pw_aff *pwaff;

	bmap = isl_basic_map_copy(bmap);
	pma = isl_basic_map_lexopt_pw_multi_aff(bmap, max ? ISL_OPT_MAX : 0);
	pwaff = isl_pw_multi_aff_get_pw_aff(pma, 0);
	isl_pw_multi_aff_free(pma);

	return pwaff;
}

/* Compute the minimum or maximum of the given output dimension
 * as a function of the parameters and the input dimensions,
 * but independently of the other output dimensions.
 *
 * We first project out the other output dimension and then compute
 * the "lexicographic" maximum in each basic map, combining the results
 * using isl_pw_aff_union_max.
 */
static __isl_give isl_pw_aff *map_dim_opt(__isl_take isl_map *map, int pos,
	int max)
{
	int i;
	isl_pw_aff *pwaff;
	isl_size n_out;

	n_out = isl_map_dim(map, isl_dim_out);
	if (n_out < 0)
		map = isl_map_free(map);
	map = isl_map_project_out(map, isl_dim_out, pos + 1, n_out - (pos + 1));
	map = isl_map_project_out(map, isl_dim_out, 0, pos);
	if (!map)
		return NULL;

	if (map->n == 0) {
		isl_space *space = isl_map_get_space(map);
		isl_map_free(map);
		return isl_pw_aff_empty(space);
	}

	pwaff = basic_map_dim_opt(map->p[0], max);
	for (i = 1; i < map->n; ++i) {
		isl_pw_aff *pwaff_i;

		pwaff_i = basic_map_dim_opt(map->p[i], max);
		pwaff = isl_pw_aff_union_opt(pwaff, pwaff_i, max);
	}

	isl_map_free(map);

	return pwaff;
}

/* Compute the minimum of the given output dimension as a function of the
 * parameters and input dimensions, but independently of
 * the other output dimensions.
 */
__isl_give isl_pw_aff *isl_map_dim_min(__isl_take isl_map *map, int pos)
{
	return map_dim_opt(map, pos, 0);
}

/* Compute the maximum of the given output dimension as a function of the
 * parameters and input dimensions, but independently of
 * the other output dimensions.
 */
__isl_give isl_pw_aff *isl_map_dim_max(__isl_take isl_map *map, int pos)
{
	return map_dim_opt(map, pos, 1);
}

/* Compute the minimum or maximum of the given set dimension
 * as a function of the parameters,
 * but independently of the other set dimensions.
 */
static __isl_give isl_pw_aff *set_dim_opt(__isl_take isl_set *set, int pos,
	int max)
{
	return map_dim_opt(set, pos, max);
}

/* Compute the maximum of the given set dimension as a function of the
 * parameters, but independently of the other set dimensions.
 */
__isl_give isl_pw_aff *isl_set_dim_max(__isl_take isl_set *set, int pos)
{
	return set_dim_opt(set, pos, 1);
}

/* Compute the minimum of the given set dimension as a function of the
 * parameters, but independently of the other set dimensions.
 */
__isl_give isl_pw_aff *isl_set_dim_min(__isl_take isl_set *set, int pos)
{
	return set_dim_opt(set, pos, 0);
}

/* Apply a preimage specified by "mat" on the parameters of "bset".
 * bset is assumed to have only parameters and divs.
 */
static __isl_give isl_basic_set *basic_set_parameter_preimage(
	__isl_take isl_basic_set *bset, __isl_take isl_mat *mat)
{
	isl_size nparam;

	nparam = isl_basic_set_dim(bset, isl_dim_param);
	if (nparam < 0 || !mat)
		goto error;

	bset->dim = isl_space_cow(bset->dim);
	if (!bset->dim)
		goto error;

	isl_assert(bset->ctx, mat->n_row == 1 + nparam, goto error);

	bset->dim->nparam = 0;
	bset->dim->n_out = nparam;
	bset = isl_basic_set_preimage(bset, mat);
	if (bset) {
		bset->dim->nparam = bset->dim->n_out;
		bset->dim->n_out = 0;
	}
	return bset;
error:
	isl_mat_free(mat);
	isl_basic_set_free(bset);
	return NULL;
}

/* Apply a preimage specified by "mat" on the parameters of "set".
 * set is assumed to have only parameters and divs.
 */
static __isl_give isl_set *set_parameter_preimage(__isl_take isl_set *set,
	__isl_take isl_mat *mat)
{
	isl_space *space;
	isl_size nparam;

	nparam = isl_set_dim(set, isl_dim_param);
	if (nparam < 0 || !mat)
		goto error;

	if (mat->n_row != 1 + nparam)
		isl_die(isl_set_get_ctx(set), isl_error_internal,
			"unexpected number of rows", goto error);

	space = isl_set_get_space(set);
	space = isl_space_move_dims(space, isl_dim_set, 0,
				    isl_dim_param, 0, nparam);
	set = isl_set_reset_space(set, space);
	set = isl_set_preimage(set, mat);
	nparam = isl_set_dim(set, isl_dim_out);
	if (nparam < 0)
		set = isl_set_free(set);
	space = isl_set_get_space(set);
	space = isl_space_move_dims(space, isl_dim_param, 0,
				    isl_dim_out, 0, nparam);
	set = isl_set_reset_space(set, space);
	return set;
error:
	isl_mat_free(mat);
	isl_set_free(set);
	return NULL;
}

/* Intersect the basic set "bset" with the affine space specified by the
 * equalities in "eq".
 */
static __isl_give isl_basic_set *basic_set_append_equalities(
	__isl_take isl_basic_set *bset, __isl_take isl_mat *eq)
{
	int i, k;
	unsigned len;

	if (!bset || !eq)
		goto error;

	bset = isl_basic_set_extend_space(bset, isl_space_copy(bset->dim), 0,
					eq->n_row, 0);
	if (!bset)
		goto error;

	len = isl_basic_set_offset(bset, isl_dim_div) + bset->extra;
	for (i = 0; i < eq->n_row; ++i) {
		k = isl_basic_set_alloc_equality(bset);
		if (k < 0)
			goto error;
		isl_seq_cpy(bset->eq[k], eq->row[i], eq->n_col);
		isl_seq_clr(bset->eq[k] + eq->n_col, len - eq->n_col);
	}
	isl_mat_free(eq);

	bset = isl_basic_set_gauss(bset, NULL);
	bset = isl_basic_set_finalize(bset);

	return bset;
error:
	isl_mat_free(eq);
	isl_basic_set_free(bset);
	return NULL;
}

/* Intersect the set "set" with the affine space specified by the
 * equalities in "eq".
 */
static struct isl_set *set_append_equalities(struct isl_set *set,
	struct isl_mat *eq)
{
	int i;

	if (!set || !eq)
		goto error;

	for (i = 0; i < set->n; ++i) {
		set->p[i] = basic_set_append_equalities(set->p[i],
					isl_mat_copy(eq));
		if (!set->p[i])
			goto error;
	}
	isl_mat_free(eq);
	return set;
error:
	isl_mat_free(eq);
	isl_set_free(set);
	return NULL;
}

/* Given a basic set "bset" that only involves parameters and existentially
 * quantified variables, return the index of the first equality
 * that only involves parameters.  If there is no such equality then
 * return bset->n_eq.
 *
 * This function assumes that isl_basic_set_gauss has been called on "bset".
 */
static int first_parameter_equality(__isl_keep isl_basic_set *bset)
{
	int i, j;
	isl_size nparam, n_div;

	nparam = isl_basic_set_dim(bset, isl_dim_param);
	n_div = isl_basic_set_dim(bset, isl_dim_div);
	if (nparam < 0 || n_div < 0)
		return -1;

	for (i = 0, j = n_div - 1; i < bset->n_eq && j >= 0; --j) {
		if (!isl_int_is_zero(bset->eq[i][1 + nparam + j]))
			++i;
	}

	return i;
}

/* Compute an explicit representation for the existentially quantified
 * variables in "bset" by computing the "minimal value" of the set
 * variables.  Since there are no set variables, the computation of
 * the minimal value essentially computes an explicit representation
 * of the non-empty part(s) of "bset".
 *
 * The input only involves parameters and existentially quantified variables.
 * All equalities among parameters have been removed.
 *
 * Since the existentially quantified variables in the result are in general
 * going to be different from those in the input, we first replace
 * them by the minimal number of variables based on their equalities.
 * This should simplify the parametric integer programming.
 */
static __isl_give isl_set *base_compute_divs(__isl_take isl_basic_set *bset)
{
	isl_morph *morph1, *morph2;
	isl_set *set;
	isl_size n;

	if (!bset)
		return NULL;
	if (bset->n_eq == 0)
		return isl_basic_set_lexmin_compute_divs(bset);

	morph1 = isl_basic_set_parameter_compression(bset);
	bset = isl_morph_basic_set(isl_morph_copy(morph1), bset);
	bset = isl_basic_set_lift(bset);
	morph2 = isl_basic_set_variable_compression(bset, isl_dim_set);
	bset = isl_morph_basic_set(morph2, bset);
	n = isl_basic_set_dim(bset, isl_dim_set);
	if (n < 0)
		bset = isl_basic_set_free(bset);
	bset = isl_basic_set_project_out(bset, isl_dim_set, 0, n);

	set = isl_basic_set_lexmin_compute_divs(bset);

	set = isl_morph_set(isl_morph_inverse(morph1), set);

	return set;
}

/* Project the given basic set onto its parameter domain, possibly introducing
 * new, explicit, existential variables in the constraints.
 * The input has parameters and (possibly implicit) existential variables.
 * The output has the same parameters, but only
 * explicit existentially quantified variables.
 *
 * The actual projection is performed by pip, but pip doesn't seem
 * to like equalities very much, so we first remove the equalities
 * among the parameters by performing a variable compression on
 * the parameters.  Afterward, an inverse transformation is performed
 * and the equalities among the parameters are inserted back in.
 *
 * The variable compression on the parameters may uncover additional
 * equalities that were only implicit before.  We therefore check
 * if there are any new parameter equalities in the result and
 * if so recurse.  The removal of parameter equalities is required
 * for the parameter compression performed by base_compute_divs.
 */
static struct isl_set *parameter_compute_divs(struct isl_basic_set *bset)
{
	int i;
	struct isl_mat *eq;
	struct isl_mat *T, *T2;
	struct isl_set *set;
	isl_size nparam;

	bset = isl_basic_set_cow(bset);
	if (!bset)
		return NULL;

	if (bset->n_eq == 0)
		return base_compute_divs(bset);

	bset = isl_basic_set_gauss(bset, NULL);
	if (!bset)
		return NULL;
	if (isl_basic_set_plain_is_empty(bset))
		return isl_set_from_basic_set(bset);

	i = first_parameter_equality(bset);
	if (i == bset->n_eq)
		return base_compute_divs(bset);

	nparam = isl_basic_set_dim(bset, isl_dim_param);
	if (nparam < 0)
		return isl_set_from_basic_set(isl_basic_set_free(bset));
	eq = isl_mat_sub_alloc6(bset->ctx, bset->eq, i, bset->n_eq - i,
		0, 1 + nparam);
	eq = isl_mat_cow(eq);
	T = isl_mat_variable_compression(isl_mat_copy(eq), &T2);
	if (T && T->n_col == 0) {
		isl_mat_free(T);
		isl_mat_free(T2);
		isl_mat_free(eq);
		bset = isl_basic_set_set_to_empty(bset);
		return isl_set_from_basic_set(bset);
	}
	bset = basic_set_parameter_preimage(bset, T);

	i = first_parameter_equality(bset);
	if (!bset)
		set = NULL;
	else if (i == bset->n_eq)
		set = base_compute_divs(bset);
	else
		set = parameter_compute_divs(bset);
	set = set_parameter_preimage(set, T2);
	set = set_append_equalities(set, eq);
	return set;
}

/* Insert the divs from "ls" before those of "bmap".
 *
 * The number of columns is not changed, which means that the last
 * dimensions of "bmap" are being reintepreted as the divs from "ls".
 * The caller is responsible for removing the same number of dimensions
 * from the space of "bmap".
 */
static __isl_give isl_basic_map *insert_divs_from_local_space(
	__isl_take isl_basic_map *bmap, __isl_keep isl_local_space *ls)
{
	int i;
	isl_size n_div;
	int old_n_div;

	n_div = isl_local_space_dim(ls, isl_dim_div);
	if (n_div < 0)
		return isl_basic_map_free(bmap);
	if (n_div == 0)
		return bmap;

	old_n_div = bmap->n_div;
	bmap = insert_div_rows(bmap, n_div);
	if (!bmap)
		return NULL;

	for (i = 0; i < n_div; ++i) {
		isl_seq_cpy(bmap->div[i], ls->div->row[i], ls->div->n_col);
		isl_seq_clr(bmap->div[i] + ls->div->n_col, old_n_div);
	}

	return bmap;
}

/* Replace the space of "bmap" by the space and divs of "ls".
 *
 * If "ls" has any divs, then we simplify the result since we may
 * have discovered some additional equalities that could simplify
 * the div expressions.
 */
static __isl_give isl_basic_map *basic_replace_space_by_local_space(
	__isl_take isl_basic_map *bmap, __isl_take isl_local_space *ls)
{
	isl_size n_div;

	bmap = isl_basic_map_cow(bmap);
	n_div = isl_local_space_dim(ls, isl_dim_div);
	if (!bmap || n_div < 0)
		goto error;

	bmap = insert_divs_from_local_space(bmap, ls);
	if (!bmap)
		goto error;

	isl_space_free(bmap->dim);
	bmap->dim = isl_local_space_get_space(ls);
	if (!bmap->dim)
		goto error;

	isl_local_space_free(ls);
	if (n_div > 0)
		bmap = isl_basic_map_simplify(bmap);
	bmap = isl_basic_map_finalize(bmap);
	return bmap;
error:
	isl_basic_map_free(bmap);
	isl_local_space_free(ls);
	return NULL;
}

/* Replace the space of "map" by the space and divs of "ls".
 */
static __isl_give isl_map *replace_space_by_local_space(__isl_take isl_map *map,
	__isl_take isl_local_space *ls)
{
	int i;

	map = isl_map_cow(map);
	if (!map || !ls)
		goto error;

	for (i = 0; i < map->n; ++i) {
		map->p[i] = basic_replace_space_by_local_space(map->p[i],
						    isl_local_space_copy(ls));
		if (!map->p[i])
			goto error;
	}
	isl_space_free(map->dim);
	map->dim = isl_local_space_get_space(ls);
	if (!map->dim)
		goto error;

	isl_local_space_free(ls);
	return map;
error:
	isl_local_space_free(ls);
	isl_map_free(map);
	return NULL;
}

/* Compute an explicit representation for the existentially
 * quantified variables for which do not know any explicit representation yet.
 *
 * We first sort the existentially quantified variables so that the
 * existentially quantified variables for which we already have an explicit
 * representation are placed before those for which we do not.
 * The input dimensions, the output dimensions and the existentially
 * quantified variables for which we already have an explicit
 * representation are then turned into parameters.
 * compute_divs returns a map with the same parameters and
 * no input or output dimensions and the dimension specification
 * is reset to that of the input, including the existentially quantified
 * variables for which we already had an explicit representation.
 */
static __isl_give isl_map *compute_divs(__isl_take isl_basic_map *bmap)
{
	struct isl_basic_set *bset;
	struct isl_set *set;
	struct isl_map *map;
	isl_space *space;
	isl_local_space *ls;
	isl_size nparam;
	isl_size n_in;
	isl_size n_out;
	int n_known;
	int i;

	bmap = isl_basic_map_sort_divs(bmap);
	bmap = isl_basic_map_cow(bmap);
	if (!bmap)
		return NULL;

	n_known = isl_basic_map_first_unknown_div(bmap);
	nparam = isl_basic_map_dim(bmap, isl_dim_param);
	n_in = isl_basic_map_dim(bmap, isl_dim_in);
	n_out = isl_basic_map_dim(bmap, isl_dim_out);
	if (n_known < 0 || nparam < 0 || n_in < 0 || n_out < 0)
		return isl_map_from_basic_map(isl_basic_map_free(bmap));

	space = isl_space_set_alloc(bmap->ctx,
				    nparam + n_in + n_out + n_known, 0);
	if (!space)
		goto error;

	ls = isl_basic_map_get_local_space(bmap);
	ls = isl_local_space_drop_dims(ls, isl_dim_div,
					n_known, bmap->n_div - n_known);
	if (n_known > 0) {
		for (i = n_known; i < bmap->n_div; ++i)
			swap_div(bmap, i - n_known, i);
		bmap->n_div -= n_known;
		bmap->extra -= n_known;
	}
	bmap = isl_basic_map_reset_space(bmap, space);
	bset = bset_from_bmap(bmap);

	set = parameter_compute_divs(bset);
	map = set_to_map(set);
	map = replace_space_by_local_space(map, ls);

	return map;
error:
	isl_basic_map_free(bmap);
	return NULL;
}

/* Remove the explicit representation of local variable "div",
 * if there is any.
 */
__isl_give isl_basic_map *isl_basic_map_mark_div_unknown(
	__isl_take isl_basic_map *bmap, int div)
{
	isl_bool unknown;

	unknown = isl_basic_map_div_is_marked_unknown(bmap, div);
	if (unknown < 0)
		return isl_basic_map_free(bmap);
	if (unknown)
		return bmap;

	bmap = isl_basic_map_cow(bmap);
	if (!bmap)
		return NULL;
	isl_int_set_si(bmap->div[div][0], 0);
	return bmap;
}

/* Is local variable "div" of "bmap" marked as not having an explicit
 * representation?
 * Note that even if "div" is not marked in this way and therefore
 * has an explicit representation, this representation may still
 * depend (indirectly) on other local variables that do not
 * have an explicit representation.
 */
isl_bool isl_basic_map_div_is_marked_unknown(__isl_keep isl_basic_map *bmap,
	int div)
{
	if (isl_basic_map_check_range(bmap, isl_dim_div, div, 1) < 0)
		return isl_bool_error;
	return isl_int_is_zero(bmap->div[div][0]);
}

/* Return the position of the first local variable that does not
 * have an explicit representation.
 * Return the total number of local variables if they all have
 * an explicit representation.
 * Return -1 on error.
 */
int isl_basic_map_first_unknown_div(__isl_keep isl_basic_map *bmap)
{
	int i;

	if (!bmap)
		return -1;

	for (i = 0; i < bmap->n_div; ++i) {
		if (!isl_basic_map_div_is_known(bmap, i))
			return i;
	}
	return bmap->n_div;
}

/* Return the position of the first local variable that does not
 * have an explicit representation.
 * Return the total number of local variables if they all have
 * an explicit representation.
 * Return -1 on error.
 */
int isl_basic_set_first_unknown_div(__isl_keep isl_basic_set *bset)
{
	return isl_basic_map_first_unknown_div(bset);
}

/* Does "bmap" have an explicit representation for all local variables?
 */
isl_bool isl_basic_map_divs_known(__isl_keep isl_basic_map *bmap)
{
	int first;
	isl_size n;

	n = isl_basic_map_dim(bmap, isl_dim_div);
	first = isl_basic_map_first_unknown_div(bmap);
	if (n < 0 || first < 0)
		return isl_bool_error;
	return first == n;
}

/* Do all basic maps in "map" have an explicit representation
 * for all local variables?
 */
isl_bool isl_map_divs_known(__isl_keep isl_map *map)
{
	int i;

	if (!map)
		return isl_bool_error;

	for (i = 0; i < map->n; ++i) {
		int known = isl_basic_map_divs_known(map->p[i]);
		if (known <= 0)
			return known;
	}

	return isl_bool_true;
}

/* If bmap contains any unknown divs, then compute explicit
 * expressions for them.  However, this computation may be
 * quite expensive, so first try to remove divs that aren't
 * strictly needed.
 */
__isl_give isl_map *isl_basic_map_compute_divs(__isl_take isl_basic_map *bmap)
{
	int known;
	struct isl_map *map;

	known = isl_basic_map_divs_known(bmap);
	if (known < 0)
		goto error;
	if (known)
		return isl_map_from_basic_map(bmap);

	bmap = isl_basic_map_drop_redundant_divs(bmap);

	known = isl_basic_map_divs_known(bmap);
	if (known < 0)
		goto error;
	if (known)
		return isl_map_from_basic_map(bmap);

	map = compute_divs(bmap);
	return map;
error:
	isl_basic_map_free(bmap);
	return NULL;
}

__isl_give isl_map *isl_map_compute_divs(__isl_take isl_map *map)
{
	int i;
	int known;
	struct isl_map *res;

	if (!map)
		return NULL;
	if (map->n == 0)
		return map;

	known = isl_map_divs_known(map);
	if (known < 0) {
		isl_map_free(map);
		return NULL;
	}
	if (known)
		return map;

	res = isl_basic_map_compute_divs(isl_basic_map_copy(map->p[0]));
	for (i = 1 ; i < map->n; ++i) {
		struct isl_map *r2;
		r2 = isl_basic_map_compute_divs(isl_basic_map_copy(map->p[i]));
		if (ISL_F_ISSET(map, ISL_MAP_DISJOINT))
			res = isl_map_union_disjoint(res, r2);
		else
			res = isl_map_union(res, r2);
	}
	isl_map_free(map);

	return res;
}

__isl_give isl_set *isl_basic_set_compute_divs(__isl_take isl_basic_set *bset)
{
	return set_from_map(isl_basic_map_compute_divs(bset_to_bmap(bset)));
}

struct isl_set *isl_set_compute_divs(struct isl_set *set)
{
	return set_from_map(isl_map_compute_divs(set_to_map(set)));
}

__isl_give isl_set *isl_map_domain(__isl_take isl_map *map)
{
	int i;
	struct isl_set *set;

	if (!map)
		goto error;

	map = isl_map_cow(map);
	if (!map)
		return NULL;

	set = set_from_map(map);
	set->dim = isl_space_domain(set->dim);
	if (!set->dim)
		goto error;
	for (i = 0; i < map->n; ++i) {
		set->p[i] = isl_basic_map_domain(map->p[i]);
		if (!set->p[i])
			goto error;
	}
	ISL_F_CLR(set, ISL_MAP_DISJOINT);
	ISL_F_CLR(set, ISL_SET_NORMALIZED);
	return set;
error:
	isl_map_free(map);
	return NULL;
}

/* Return the union of "map1" and "map2", where we assume for now that
 * "map1" and "map2" are disjoint.  Note that the basic maps inside
 * "map1" or "map2" may not be disjoint from each other.
 * Also note that this function is also called from isl_map_union,
 * which takes care of handling the situation where "map1" and "map2"
 * may not be disjoint.
 *
 * If one of the inputs is empty, we can simply return the other input.
 * Similarly, if one of the inputs is universal, then it is equal to the union.
 */
static __isl_give isl_map *map_union_disjoint(__isl_take isl_map *map1,
	__isl_take isl_map *map2)
{
	int i;
	unsigned flags = 0;
	struct isl_map *map = NULL;
	int is_universe;

	if (!map1 || !map2)
		goto error;

	if (!isl_space_is_equal(map1->dim, map2->dim))
		isl_die(isl_map_get_ctx(map1), isl_error_invalid,
			"spaces don't match", goto error);

	if (map1->n == 0) {
		isl_map_free(map1);
		return map2;
	}
	if (map2->n == 0) {
		isl_map_free(map2);
		return map1;
	}

	is_universe = isl_map_plain_is_universe(map1);
	if (is_universe < 0)
		goto error;
	if (is_universe) {
		isl_map_free(map2);
		return map1;
	}

	is_universe = isl_map_plain_is_universe(map2);
	if (is_universe < 0)
		goto error;
	if (is_universe) {
		isl_map_free(map1);
		return map2;
	}

	if (ISL_F_ISSET(map1, ISL_MAP_DISJOINT) &&
	    ISL_F_ISSET(map2, ISL_MAP_DISJOINT))
		ISL_FL_SET(flags, ISL_MAP_DISJOINT);

	map = isl_map_alloc_space(isl_space_copy(map1->dim),
				map1->n + map2->n, flags);
	if (!map)
		goto error;
	for (i = 0; i < map1->n; ++i) {
		map = isl_map_add_basic_map(map,
				  isl_basic_map_copy(map1->p[i]));
		if (!map)
			goto error;
	}
	for (i = 0; i < map2->n; ++i) {
		map = isl_map_add_basic_map(map,
				  isl_basic_map_copy(map2->p[i]));
		if (!map)
			goto error;
	}
	isl_map_free(map1);
	isl_map_free(map2);
	return map;
error:
	isl_map_free(map);
	isl_map_free(map1);
	isl_map_free(map2);
	return NULL;
}

/* Return the union of "map1" and "map2", where "map1" and "map2" are
 * guaranteed to be disjoint by the caller.
 *
 * Note that this functions is called from within isl_map_make_disjoint,
 * so we have to be careful not to touch the constraints of the inputs
 * in any way.
 */
__isl_give isl_map *isl_map_union_disjoint(__isl_take isl_map *map1,
	__isl_take isl_map *map2)
{
	return isl_map_align_params_map_map_and(map1, map2, &map_union_disjoint);
}

/* Return the union of "map1" and "map2", where "map1" and "map2" may
 * not be disjoint.  The parameters are assumed to have been aligned.
 *
 * We currently simply call map_union_disjoint, the internal operation
 * of which does not really depend on the inputs being disjoint.
 * If the result contains more than one basic map, then we clear
 * the disjoint flag since the result may contain basic maps from
 * both inputs and these are not guaranteed to be disjoint.
 *
 * As a special case, if "map1" and "map2" are obviously equal,
 * then we simply return "map1".
 */
static __isl_give isl_map *map_union_aligned(__isl_take isl_map *map1,
	__isl_take isl_map *map2)
{
	int equal;

	if (!map1 || !map2)
		goto error;

	equal = isl_map_plain_is_equal(map1, map2);
	if (equal < 0)
		goto error;
	if (equal) {
		isl_map_free(map2);
		return map1;
	}

	map1 = map_union_disjoint(map1, map2);
	if (!map1)
		return NULL;
	if (map1->n > 1)
		ISL_F_CLR(map1, ISL_MAP_DISJOINT);
	return map1;
error:
	isl_map_free(map1);
	isl_map_free(map2);
	return NULL;
}

/* Return the union of "map1" and "map2", where "map1" and "map2" may
 * not be disjoint.
 */
__isl_give isl_map *isl_map_union(__isl_take isl_map *map1,
	__isl_take isl_map *map2)
{
	return isl_map_align_params_map_map_and(map1, map2, &map_union_aligned);
}

__isl_give isl_set *isl_set_union_disjoint(
	__isl_take isl_set *set1, __isl_take isl_set *set2)
{
	return set_from_map(isl_map_union_disjoint(set_to_map(set1),
						    set_to_map(set2)));
}

struct isl_set *isl_set_union(struct isl_set *set1, struct isl_set *set2)
{
	return set_from_map(isl_map_union(set_to_map(set1), set_to_map(set2)));
}

/* Apply "fn" to pairs of elements from "map" and "set" and collect
 * the results.
 *
 * "map" and "set" are assumed to be compatible and non-NULL.
 */
static __isl_give isl_map *map_intersect_set(__isl_take isl_map *map,
	__isl_take isl_set *set,
	__isl_give isl_basic_map *fn(__isl_take isl_basic_map *bmap,
		__isl_take isl_basic_set *bset))
{
	unsigned flags = 0;
	struct isl_map *result;
	int i, j;

	if (isl_set_plain_is_universe(set)) {
		isl_set_free(set);
		return map;
	}

	if (ISL_F_ISSET(map, ISL_MAP_DISJOINT) &&
	    ISL_F_ISSET(set, ISL_MAP_DISJOINT))
		ISL_FL_SET(flags, ISL_MAP_DISJOINT);

	result = isl_map_alloc_space(isl_space_copy(map->dim),
					map->n * set->n, flags);
	for (i = 0; result && i < map->n; ++i)
		for (j = 0; j < set->n; ++j) {
			result = isl_map_add_basic_map(result,
					fn(isl_basic_map_copy(map->p[i]),
					    isl_basic_set_copy(set->p[j])));
			if (!result)
				break;
		}

	isl_map_free(map);
	isl_set_free(set);
	return result;
}

static __isl_give isl_map *map_intersect_range(__isl_take isl_map *map,
	__isl_take isl_set *set)
{
	isl_bool ok;

	ok = isl_map_compatible_range(map, set);
	if (ok < 0)
		goto error;
	if (!ok)
		isl_die(set->ctx, isl_error_invalid,
			"incompatible spaces", goto error);

	return map_intersect_set(map, set, &isl_basic_map_intersect_range);
error:
	isl_map_free(map);
	isl_set_free(set);
	return NULL;
}

__isl_give isl_map *isl_map_intersect_range(__isl_take isl_map *map,
	__isl_take isl_set *set)
{
	return isl_map_align_params_map_map_and(map, set, &map_intersect_range);
}

static __isl_give isl_map *map_intersect_domain(__isl_take isl_map *map,
	__isl_take isl_set *set)
{
	isl_bool ok;

	ok = isl_map_compatible_domain(map, set);
	if (ok < 0)
		goto error;
	if (!ok)
		isl_die(set->ctx, isl_error_invalid,
			"incompatible spaces", goto error);

	return map_intersect_set(map, set, &isl_basic_map_intersect_domain);
error:
	isl_map_free(map);
	isl_set_free(set);
	return NULL;
}

__isl_give isl_map *isl_map_intersect_domain(__isl_take isl_map *map,
	__isl_take isl_set *set)
{
	return isl_map_align_params_map_map_and(map, set,
						&map_intersect_domain);
}

/* Given a map "map" in a space [A -> B] -> C and a map "factor"
 * in the space B -> C, return the intersection.
 * The parameters are assumed to have been aligned.
 *
 * The map "factor" is first extended to a map living in the space
 * [A -> B] -> C and then a regular intersection is computed.
 */
static __isl_give isl_map *map_intersect_domain_factor_range(
	__isl_take isl_map *map, __isl_take isl_map *factor)
{
	isl_space *space;
	isl_map *ext_factor;

	space = isl_space_domain_factor_domain(isl_map_get_space(map));
	ext_factor = isl_map_universe(space);
	ext_factor = isl_map_domain_product(ext_factor, factor);
	return map_intersect(map, ext_factor);
}

/* Given a map "map" in a space [A -> B] -> C and a map "factor"
 * in the space B -> C, return the intersection.
 */
__isl_give isl_map *isl_map_intersect_domain_factor_range(
	__isl_take isl_map *map, __isl_take isl_map *factor)
{
	return isl_map_align_params_map_map_and(map, factor,
					    &map_intersect_domain_factor_range);
}

/* Given a map "map" in a space A -> [B -> C] and a map "factor"
 * in the space A -> C, return the intersection.
 *
 * The map "factor" is first extended to a map living in the space
 * A -> [B -> C] and then a regular intersection is computed.
 */
static __isl_give isl_map *map_intersect_range_factor_range(
	__isl_take isl_map *map, __isl_take isl_map *factor)
{
	isl_space *space;
	isl_map *ext_factor;

	space = isl_space_range_factor_domain(isl_map_get_space(map));
	ext_factor = isl_map_universe(space);
	ext_factor = isl_map_range_product(ext_factor, factor);
	return isl_map_intersect(map, ext_factor);
}

/* Given a map "map" in a space A -> [B -> C] and a map "factor"
 * in the space A -> C, return the intersection.
 */
__isl_give isl_map *isl_map_intersect_range_factor_range(
	__isl_take isl_map *map, __isl_take isl_map *factor)
{
	return isl_map_align_params_map_map_and(map, factor,
					    &map_intersect_range_factor_range);
}

static __isl_give isl_map *map_apply_domain(__isl_take isl_map *map1,
	__isl_take isl_map *map2)
{
	if (!map1 || !map2)
		goto error;
	map1 = isl_map_reverse(map1);
	map1 = isl_map_apply_range(map1, map2);
	return isl_map_reverse(map1);
error:
	isl_map_free(map1);
	isl_map_free(map2);
	return NULL;
}

__isl_give isl_map *isl_map_apply_domain(__isl_take isl_map *map1,
	__isl_take isl_map *map2)
{
	return isl_map_align_params_map_map_and(map1, map2, &map_apply_domain);
}

static __isl_give isl_map *map_apply_range(__isl_take isl_map *map1,
	__isl_take isl_map *map2)
{
	isl_space *space;
	struct isl_map *result;
	int i, j;

	if (!map1 || !map2)
		goto error;

	space = isl_space_join(isl_space_copy(map1->dim),
				  isl_space_copy(map2->dim));

	result = isl_map_alloc_space(space, map1->n * map2->n, 0);
	if (!result)
		goto error;
	for (i = 0; i < map1->n; ++i)
		for (j = 0; j < map2->n; ++j) {
			result = isl_map_add_basic_map(result,
			    isl_basic_map_apply_range(
				isl_basic_map_copy(map1->p[i]),
				isl_basic_map_copy(map2->p[j])));
			if (!result)
				goto error;
		}
	isl_map_free(map1);
	isl_map_free(map2);
	if (result && result->n <= 1)
		ISL_F_SET(result, ISL_MAP_DISJOINT);
	return result;
error:
	isl_map_free(map1);
	isl_map_free(map2);
	return NULL;
}

__isl_give isl_map *isl_map_apply_range(__isl_take isl_map *map1,
	__isl_take isl_map *map2)
{
	return isl_map_align_params_map_map_and(map1, map2, &map_apply_range);
}

/*
 * returns range - domain
 */
__isl_give isl_basic_set *isl_basic_map_deltas(__isl_take isl_basic_map *bmap)
{
	isl_space *target_space;
	struct isl_basic_set *bset;
	isl_size dim;
	isl_size nparam;
	isl_size total;
	int i;

	if (!bmap)
		goto error;
	isl_assert(bmap->ctx, isl_space_tuple_is_equal(bmap->dim, isl_dim_in,
						  bmap->dim, isl_dim_out),
		   goto error);
	dim = isl_basic_map_dim(bmap, isl_dim_in);
	nparam = isl_basic_map_dim(bmap, isl_dim_param);
	if (dim < 0 || nparam < 0)
		goto error;
	target_space = isl_space_domain(isl_basic_map_get_space(bmap));
	bmap = isl_basic_map_from_range(isl_basic_map_wrap(bmap));
	bmap = isl_basic_map_add_dims(bmap, isl_dim_in, dim);
	total = isl_basic_map_dim(bmap, isl_dim_all);
	if (total < 0)
		bmap = isl_basic_map_free(bmap);
	bmap = isl_basic_map_extend_constraints(bmap, dim, 0);
	for (i = 0; i < dim; ++i) {
		int j = isl_basic_map_alloc_equality(bmap);
		if (j < 0) {
			bmap = isl_basic_map_free(bmap);
			break;
		}
		isl_seq_clr(bmap->eq[j], 1 + total);
		isl_int_set_si(bmap->eq[j][1+nparam+i], 1);
		isl_int_set_si(bmap->eq[j][1+nparam+dim+i], 1);
		isl_int_set_si(bmap->eq[j][1+nparam+2*dim+i], -1);
	}
	bset = isl_basic_map_domain(bmap);
	bset = isl_basic_set_reset_space(bset, target_space);
	return bset;
error:
	isl_basic_map_free(bmap);
	return NULL;
}

/* Check that domain and range of "map" are the same.
 */
isl_stat isl_map_check_equal_tuples(__isl_keep isl_map *map)
{
	isl_space *space;
	isl_bool equal;

	space = isl_map_peek_space(map);
	equal = isl_space_tuple_is_equal(space, isl_dim_in, space, isl_dim_out);
	if (equal < 0)
		return isl_stat_error;
	if (!equal)
		isl_die(isl_map_get_ctx(map), isl_error_invalid,
			"domain and range don't match", return isl_stat_error);
	return isl_stat_ok;
}

/*
 * returns range - domain
 */
__isl_give isl_set *isl_map_deltas(__isl_take isl_map *map)
{
	int i;
	isl_space *dim;
	struct isl_set *result;

	if (!map)
		return NULL;

	isl_assert(map->ctx, isl_space_tuple_is_equal(map->dim, isl_dim_in,
						 map->dim, isl_dim_out),
		   goto error);
	dim = isl_map_get_space(map);
	dim = isl_space_domain(dim);
	result = isl_set_alloc_space(dim, map->n, 0);
	if (!result)
		goto error;
	for (i = 0; i < map->n; ++i)
		result = isl_set_add_basic_set(result,
			  isl_basic_map_deltas(isl_basic_map_copy(map->p[i])));
	isl_map_free(map);
	return result;
error:
	isl_map_free(map);
	return NULL;
}

/*
 * returns [domain -> range] -> range - domain
 */
__isl_give isl_basic_map *isl_basic_map_deltas_map(
	__isl_take isl_basic_map *bmap)
{
	int i, k;
	isl_space *space;
	isl_basic_map *domain;
	isl_size nparam, n;
	isl_size total;

	if (!isl_space_tuple_is_equal(bmap->dim, isl_dim_in,
					bmap->dim, isl_dim_out))
		isl_die(bmap->ctx, isl_error_invalid,
			"domain and range don't match", goto error);

	nparam = isl_basic_map_dim(bmap, isl_dim_param);
	n = isl_basic_map_dim(bmap, isl_dim_in);
	if (nparam < 0 || n)
		return isl_basic_map_free(bmap);

	space = isl_basic_map_get_space(bmap);
	space = isl_space_from_range(isl_space_domain(space));
	domain = isl_basic_map_universe(space);

	bmap = isl_basic_map_from_domain(isl_basic_map_wrap(bmap));
	bmap = isl_basic_map_apply_range(bmap, domain);
	bmap = isl_basic_map_extend_constraints(bmap, n, 0);

	total = isl_basic_map_dim(bmap, isl_dim_all);
	if (total < 0)
		return isl_basic_map_free(bmap);

	for (i = 0; i < n; ++i) {
		k = isl_basic_map_alloc_equality(bmap);
		if (k < 0)
			goto error;
		isl_seq_clr(bmap->eq[k], 1 + total);
		isl_int_set_si(bmap->eq[k][1 + nparam + i], 1);
		isl_int_set_si(bmap->eq[k][1 + nparam + n + i], -1);
		isl_int_set_si(bmap->eq[k][1 + nparam + n + n + i], 1);
	}

	bmap = isl_basic_map_gauss(bmap, NULL);
	return isl_basic_map_finalize(bmap);
error:
	isl_basic_map_free(bmap);
	return NULL;
}

/*
 * returns [domain -> range] -> range - domain
 */
__isl_give isl_map *isl_map_deltas_map(__isl_take isl_map *map)
{
	int i;
	isl_space *domain_space;

	if (isl_map_check_equal_tuples(map) < 0)
		return isl_map_free(map);

	map = isl_map_cow(map);
	if (!map)
		return NULL;

	domain_space = isl_space_domain(isl_map_get_space(map));
	map->dim = isl_space_from_domain(isl_space_wrap(map->dim));
	map->dim = isl_space_join(map->dim, isl_space_from_range(domain_space));
	if (!map->dim)
		goto error;
	for (i = 0; i < map->n; ++i) {
		map->p[i] = isl_basic_map_deltas_map(map->p[i]);
		if (!map->p[i])
			goto error;
	}
	map = isl_map_unmark_normalized(map);
	return map;
error:
	isl_map_free(map);
	return NULL;
}

__isl_give isl_basic_map *isl_basic_map_identity(__isl_take isl_space *space)
{
	isl_size n_in, n_out;

	n_in = isl_space_dim(space, isl_dim_in);
	n_out = isl_space_dim(space, isl_dim_out);
	if (n_in < 0 || n_out < 0)
		goto error;
	if (n_in != n_out)
		isl_die(space->ctx, isl_error_invalid,
			"number of input and output dimensions needs to be "
			"the same", goto error);
	return isl_basic_map_equal(space, n_in);
error:
	isl_space_free(space);
	return NULL;
}

__isl_give isl_map *isl_map_identity(__isl_take isl_space *dim)
{
	return isl_map_from_basic_map(isl_basic_map_identity(dim));
}

__isl_give isl_map *isl_set_identity(__isl_take isl_set *set)
{
	isl_space *dim = isl_set_get_space(set);
	isl_map *id;
	id = isl_map_identity(isl_space_map_from_set(dim));
	return isl_map_intersect_range(id, set);
}

/* Construct a basic set with all set dimensions having only non-negative
 * values.
 */
__isl_give isl_basic_set *isl_basic_set_positive_orthant(
	__isl_take isl_space *space)
{
	int i;
	isl_size nparam;
	isl_size dim;
	isl_size total;
	struct isl_basic_set *bset;

	nparam = isl_space_dim(space, isl_dim_param);
	dim = isl_space_dim(space, isl_dim_set);
	total = isl_space_dim(space, isl_dim_all);
	if (nparam < 0 || dim < 0 || total < 0)
		space = isl_space_free(space);
	bset = isl_basic_set_alloc_space(space, 0, 0, dim);
	if (!bset)
		return NULL;
	for (i = 0; i < dim; ++i) {
		int k = isl_basic_set_alloc_inequality(bset);
		if (k < 0)
			goto error;
		isl_seq_clr(bset->ineq[k], 1 + total);
		isl_int_set_si(bset->ineq[k][1 + nparam + i], 1);
	}
	return bset;
error:
	isl_basic_set_free(bset);
	return NULL;
}

/* Construct the half-space x_pos >= 0.
 */
static __isl_give isl_basic_set *nonneg_halfspace(__isl_take isl_space *space,
	int pos)
{
	int k;
	isl_size total;
	isl_basic_set *nonneg;

	total = isl_space_dim(space, isl_dim_all);
	if (total < 0)
		space = isl_space_free(space);
	nonneg = isl_basic_set_alloc_space(space, 0, 0, 1);
	k = isl_basic_set_alloc_inequality(nonneg);
	if (k < 0)
		goto error;
	isl_seq_clr(nonneg->ineq[k], 1 + total);
	isl_int_set_si(nonneg->ineq[k][pos], 1);

	return isl_basic_set_finalize(nonneg);
error:
	isl_basic_set_free(nonneg);
	return NULL;
}

/* Construct the half-space x_pos <= -1.
 */
static __isl_give isl_basic_set *neg_halfspace(__isl_take isl_space *space,
	int pos)
{
	int k;
	isl_size total;
	isl_basic_set *neg;

	total = isl_space_dim(space, isl_dim_all);
	if (total < 0)
		space = isl_space_free(space);
	neg = isl_basic_set_alloc_space(space, 0, 0, 1);
	k = isl_basic_set_alloc_inequality(neg);
	if (k < 0)
		goto error;
	isl_seq_clr(neg->ineq[k], 1 + total);
	isl_int_set_si(neg->ineq[k][0], -1);
	isl_int_set_si(neg->ineq[k][pos], -1);

	return isl_basic_set_finalize(neg);
error:
	isl_basic_set_free(neg);
	return NULL;
}

__isl_give isl_set *isl_set_split_dims(__isl_take isl_set *set,
	enum isl_dim_type type, unsigned first, unsigned n)
{
	int i;
	unsigned offset;
	isl_basic_set *nonneg;
	isl_basic_set *neg;

	if (n == 0)
		return set;

	if (isl_set_check_range(set, type, first, n) < 0)
		return isl_set_free(set);

	offset = pos(set->dim, type);
	for (i = 0; i < n; ++i) {
		nonneg = nonneg_halfspace(isl_set_get_space(set),
					  offset + first + i);
		neg = neg_halfspace(isl_set_get_space(set), offset + first + i);

		set = isl_set_intersect(set, isl_basic_set_union(nonneg, neg));
	}

	return set;
}

static isl_stat foreach_orthant(__isl_take isl_set *set, int *signs, int first,
	int len,
	isl_stat (*fn)(__isl_take isl_set *orthant, int *signs, void *user),
	void *user)
{
	isl_set *half;

	if (!set)
		return isl_stat_error;
	if (isl_set_plain_is_empty(set)) {
		isl_set_free(set);
		return isl_stat_ok;
	}
	if (first == len)
		return fn(set, signs, user);

	signs[first] = 1;
	half = isl_set_from_basic_set(nonneg_halfspace(isl_set_get_space(set),
							1 + first));
	half = isl_set_intersect(half, isl_set_copy(set));
	if (foreach_orthant(half, signs, first + 1, len, fn, user) < 0)
		goto error;

	signs[first] = -1;
	half = isl_set_from_basic_set(neg_halfspace(isl_set_get_space(set),
							1 + first));
	half = isl_set_intersect(half, set);
	return foreach_orthant(half, signs, first + 1, len, fn, user);
error:
	isl_set_free(set);
	return isl_stat_error;
}

/* Call "fn" on the intersections of "set" with each of the orthants
 * (except for obviously empty intersections).  The orthant is identified
 * by the signs array, with each entry having value 1 or -1 according
 * to the sign of the corresponding variable.
 */
isl_stat isl_set_foreach_orthant(__isl_keep isl_set *set,
	isl_stat (*fn)(__isl_take isl_set *orthant, int *signs, void *user),
	void *user)
{
	isl_size nparam;
	isl_size nvar;
	int *signs;
	isl_stat r;

	if (!set)
		return isl_stat_error;
	if (isl_set_plain_is_empty(set))
		return isl_stat_ok;

	nparam = isl_set_dim(set, isl_dim_param);
	nvar = isl_set_dim(set, isl_dim_set);
	if (nparam < 0 || nvar < 0)
		return isl_stat_error;

	signs = isl_alloc_array(set->ctx, int, nparam + nvar);

	r = foreach_orthant(isl_set_copy(set), signs, 0, nparam + nvar,
			    fn, user);

	free(signs);

	return r;
}

isl_bool isl_set_is_equal(__isl_keep isl_set *set1, __isl_keep isl_set *set2)
{
	return isl_map_is_equal(set_to_map(set1), set_to_map(set2));
}

isl_bool isl_basic_map_is_subset(__isl_keep isl_basic_map *bmap1,
	__isl_keep isl_basic_map *bmap2)
{
	isl_bool is_subset;
	struct isl_map *map1;
	struct isl_map *map2;

	if (!bmap1 || !bmap2)
		return isl_bool_error;

	map1 = isl_map_from_basic_map(isl_basic_map_copy(bmap1));
	map2 = isl_map_from_basic_map(isl_basic_map_copy(bmap2));

	is_subset = isl_map_is_subset(map1, map2);

	isl_map_free(map1);
	isl_map_free(map2);

	return is_subset;
}

isl_bool isl_basic_set_is_subset(__isl_keep isl_basic_set *bset1,
	__isl_keep isl_basic_set *bset2)
{
	return isl_basic_map_is_subset(bset1, bset2);
}

isl_bool isl_basic_map_is_equal(__isl_keep isl_basic_map *bmap1,
	__isl_keep isl_basic_map *bmap2)
{
	isl_bool is_subset;

	if (!bmap1 || !bmap2)
		return isl_bool_error;
	is_subset = isl_basic_map_is_subset(bmap1, bmap2);
	if (is_subset != isl_bool_true)
		return is_subset;
	is_subset = isl_basic_map_is_subset(bmap2, bmap1);
	return is_subset;
}

isl_bool isl_basic_set_is_equal(__isl_keep isl_basic_set *bset1,
	__isl_keep isl_basic_set *bset2)
{
	return isl_basic_map_is_equal(
		bset_to_bmap(bset1), bset_to_bmap(bset2));
}

isl_bool isl_map_is_empty(__isl_keep isl_map *map)
{
	int i;
	int is_empty;

	if (!map)
		return isl_bool_error;
	for (i = 0; i < map->n; ++i) {
		is_empty = isl_basic_map_is_empty(map->p[i]);
		if (is_empty < 0)
			return isl_bool_error;
		if (!is_empty)
			return isl_bool_false;
	}
	return isl_bool_true;
}

isl_bool isl_map_plain_is_empty(__isl_keep isl_map *map)
{
	return map ? map->n == 0 : isl_bool_error;
}

isl_bool isl_set_plain_is_empty(__isl_keep isl_set *set)
{
	return set ? set->n == 0 : isl_bool_error;
}

isl_bool isl_set_is_empty(__isl_keep isl_set *set)
{
	return isl_map_is_empty(set_to_map(set));
}

isl_bool isl_map_has_equal_space(__isl_keep isl_map *map1,
	__isl_keep isl_map *map2)
{
	if (!map1 || !map2)
		return isl_bool_error;

	return isl_space_is_equal(map1->dim, map2->dim);
}

isl_bool isl_set_has_equal_space(__isl_keep isl_set *set1,
	__isl_keep isl_set *set2)
{
	if (!set1 || !set2)
		return isl_bool_error;

	return isl_space_is_equal(set1->dim, set2->dim);
}

static isl_bool map_is_equal(__isl_keep isl_map *map1, __isl_keep isl_map *map2)
{
	isl_bool is_subset;

	if (!map1 || !map2)
		return isl_bool_error;
	is_subset = isl_map_is_subset(map1, map2);
	if (is_subset != isl_bool_true)
		return is_subset;
	is_subset = isl_map_is_subset(map2, map1);
	return is_subset;
}

/* Is "map1" equal to "map2"?
 *
 * First check if they are obviously equal.
 * If not, then perform a more detailed analysis.
 */
isl_bool isl_map_is_equal(__isl_keep isl_map *map1, __isl_keep isl_map *map2)
{
	isl_bool equal;

	equal = isl_map_plain_is_equal(map1, map2);
	if (equal < 0 || equal)
		return equal;
	return isl_map_align_params_map_map_and_test(map1, map2, &map_is_equal);
}

isl_bool isl_basic_map_is_strict_subset(
		struct isl_basic_map *bmap1, struct isl_basic_map *bmap2)
{
	isl_bool is_subset;

	if (!bmap1 || !bmap2)
		return isl_bool_error;
	is_subset = isl_basic_map_is_subset(bmap1, bmap2);
	if (is_subset != isl_bool_true)
		return is_subset;
	is_subset = isl_basic_map_is_subset(bmap2, bmap1);
	return isl_bool_not(is_subset);
}

isl_bool isl_map_is_strict_subset(__isl_keep isl_map *map1,
	__isl_keep isl_map *map2)
{
	isl_bool is_subset;

	if (!map1 || !map2)
		return isl_bool_error;
	is_subset = isl_map_is_subset(map1, map2);
	if (is_subset != isl_bool_true)
		return is_subset;
	is_subset = isl_map_is_subset(map2, map1);
	return isl_bool_not(is_subset);
}

isl_bool isl_set_is_strict_subset(__isl_keep isl_set *set1,
	__isl_keep isl_set *set2)
{
	return isl_map_is_strict_subset(set_to_map(set1), set_to_map(set2));
}

/* Is "bmap" obviously equal to the universe with the same space?
 *
 * That is, does it not have any constraints?
 */
isl_bool isl_basic_map_plain_is_universe(__isl_keep isl_basic_map *bmap)
{
	if (!bmap)
		return isl_bool_error;
	return bmap->n_eq == 0 && bmap->n_ineq == 0;
}

/* Is "bset" obviously equal to the universe with the same space?
 */
isl_bool isl_basic_set_plain_is_universe(__isl_keep isl_basic_set *bset)
{
	return isl_basic_map_plain_is_universe(bset);
}

/* If "c" does not involve any existentially quantified variables,
 * then set *univ to false and abort
 */
static isl_stat involves_divs(__isl_take isl_constraint *c, void *user)
{
	isl_bool *univ = user;
	isl_size n;

	n = isl_constraint_dim(c, isl_dim_div);
	if (n < 0)
		c = isl_constraint_free(c);
	*univ = isl_constraint_involves_dims(c, isl_dim_div, 0, n);
	isl_constraint_free(c);
	if (*univ < 0 || !*univ)
		return isl_stat_error;
	return isl_stat_ok;
}

/* Is "bmap" equal to the universe with the same space?
 *
 * First check if it is obviously equal to the universe.
 * If not and if there are any constraints not involving
 * existentially quantified variables, then it is certainly
 * not equal to the universe.
 * Otherwise, check if the universe is a subset of "bmap".
 */
isl_bool isl_basic_map_is_universe(__isl_keep isl_basic_map *bmap)
{
	isl_size n_div;
	isl_bool univ;
	isl_basic_map *test;

	univ = isl_basic_map_plain_is_universe(bmap);
	if (univ < 0 || univ)
		return univ;
	n_div = isl_basic_map_dim(bmap, isl_dim_div);
	if (n_div < 0)
		return isl_bool_error;
	if (n_div == 0)
		return isl_bool_false;
	univ = isl_bool_true;
	if (isl_basic_map_foreach_constraint(bmap, &involves_divs, &univ) < 0 &&
	    univ)
		return isl_bool_error;
	if (univ < 0 || !univ)
		return univ;
	test = isl_basic_map_universe(isl_basic_map_get_space(bmap));
	univ = isl_basic_map_is_subset(test, bmap);
	isl_basic_map_free(test);
	return univ;
}

/* Is "bset" equal to the universe with the same space?
 */
isl_bool isl_basic_set_is_universe(__isl_keep isl_basic_set *bset)
{
	return isl_basic_map_is_universe(bset);
}

isl_bool isl_map_plain_is_universe(__isl_keep isl_map *map)
{
	int i;

	if (!map)
		return isl_bool_error;

	for (i = 0; i < map->n; ++i) {
		isl_bool r = isl_basic_map_plain_is_universe(map->p[i]);
		if (r < 0 || r)
			return r;
	}

	return isl_bool_false;
}

isl_bool isl_set_plain_is_universe(__isl_keep isl_set *set)
{
	return isl_map_plain_is_universe(set_to_map(set));
}

isl_bool isl_basic_map_is_empty(__isl_keep isl_basic_map *bmap)
{
	struct isl_basic_set *bset = NULL;
	struct isl_vec *sample = NULL;
	isl_bool empty, non_empty;

	if (!bmap)
		return isl_bool_error;

	if (ISL_F_ISSET(bmap, ISL_BASIC_MAP_EMPTY))
		return isl_bool_true;

	if (isl_basic_map_plain_is_universe(bmap))
		return isl_bool_false;

	if (ISL_F_ISSET(bmap, ISL_BASIC_MAP_RATIONAL)) {
		struct isl_basic_map *copy = isl_basic_map_copy(bmap);
		copy = isl_basic_map_remove_redundancies(copy);
		empty = isl_basic_map_plain_is_empty(copy);
		isl_basic_map_free(copy);
		return empty;
	}

	non_empty = isl_basic_map_plain_is_non_empty(bmap);
	if (non_empty < 0)
		return isl_bool_error;
	if (non_empty)
		return isl_bool_false;
	isl_vec_free(bmap->sample);
	bmap->sample = NULL;
	bset = isl_basic_map_underlying_set(isl_basic_map_copy(bmap));
	if (!bset)
		return isl_bool_error;
	sample = isl_basic_set_sample_vec(bset);
	if (!sample)
		return isl_bool_error;
	empty = sample->size == 0;
	isl_vec_free(bmap->sample);
	bmap->sample = sample;
	if (empty)
		ISL_F_SET(bmap, ISL_BASIC_MAP_EMPTY);

	return empty;
}

isl_bool isl_basic_map_plain_is_empty(__isl_keep isl_basic_map *bmap)
{
	if (!bmap)
		return isl_bool_error;
	return ISL_F_ISSET(bmap, ISL_BASIC_MAP_EMPTY);
}

isl_bool isl_basic_set_plain_is_empty(__isl_keep isl_basic_set *bset)
{
	if (!bset)
		return isl_bool_error;
	return ISL_F_ISSET(bset, ISL_BASIC_SET_EMPTY);
}

/* Is "bmap" known to be non-empty?
 *
 * That is, is the cached sample still valid?
 */
isl_bool isl_basic_map_plain_is_non_empty(__isl_keep isl_basic_map *bmap)
{
	isl_size total;

	if (!bmap)
		return isl_bool_error;
	if (!bmap->sample)
		return isl_bool_false;
	total = isl_basic_map_dim(bmap, isl_dim_all);
	if (total < 0)
		return isl_bool_error;
	if (bmap->sample->size != 1 + total)
		return isl_bool_false;
	return isl_basic_map_contains(bmap, bmap->sample);
}

isl_bool isl_basic_set_is_empty(__isl_keep isl_basic_set *bset)
{
	return isl_basic_map_is_empty(bset_to_bmap(bset));
}

__isl_give isl_map *isl_basic_map_union(__isl_take isl_basic_map *bmap1,
	__isl_take isl_basic_map *bmap2)
{
	struct isl_map *map;
	if (!bmap1 || !bmap2)
		goto error;

	isl_assert(bmap1->ctx, isl_space_is_equal(bmap1->dim, bmap2->dim), goto error);

	map = isl_map_alloc_space(isl_space_copy(bmap1->dim), 2, 0);
	if (!map)
		goto error;
	map = isl_map_add_basic_map(map, bmap1);
	map = isl_map_add_basic_map(map, bmap2);
	return map;
error:
	isl_basic_map_free(bmap1);
	isl_basic_map_free(bmap2);
	return NULL;
}

struct isl_set *isl_basic_set_union(
		struct isl_basic_set *bset1, struct isl_basic_set *bset2)
{
	return set_from_map(isl_basic_map_union(bset_to_bmap(bset1),
						bset_to_bmap(bset2)));
}

/* Order divs such that any div only depends on previous divs */
__isl_give isl_basic_map *isl_basic_map_order_divs(
	__isl_take isl_basic_map *bmap)
{
	int i;
	isl_size off;

	off = isl_basic_map_var_offset(bmap, isl_dim_div);
	if (off < 0)
		return isl_basic_map_free(bmap);

	for (i = 0; i < bmap->n_div; ++i) {
		int pos;
		if (isl_int_is_zero(bmap->div[i][0]))
			continue;
		pos = isl_seq_first_non_zero(bmap->div[i]+1+1+off+i,
							    bmap->n_div-i);
		if (pos == -1)
			continue;
		if (pos == 0)
			isl_die(isl_basic_map_get_ctx(bmap), isl_error_internal,
				"integer division depends on itself",
				return isl_basic_map_free(bmap));
		bmap = isl_basic_map_swap_div(bmap, i, i + pos);
		if (!bmap)
			return NULL;
		--i;
	}
	return bmap;
}

struct isl_basic_set *isl_basic_set_order_divs(struct isl_basic_set *bset)
{
	return bset_from_bmap(isl_basic_map_order_divs(bset_to_bmap(bset)));
}

__isl_give isl_map *isl_map_order_divs(__isl_take isl_map *map)
{
	int i;

	if (!map)
		return 0;

	for (i = 0; i < map->n; ++i) {
		map->p[i] = isl_basic_map_order_divs(map->p[i]);
		if (!map->p[i])
			goto error;
	}

	return map;
error:
	isl_map_free(map);
	return NULL;
}

/* Sort the local variables of "bset".
 */
__isl_give isl_basic_set *isl_basic_set_sort_divs(
	__isl_take isl_basic_set *bset)
{
	return bset_from_bmap(isl_basic_map_sort_divs(bset_to_bmap(bset)));
}

/* Apply the expansion computed by isl_merge_divs.
 * The expansion itself is given by "exp" while the resulting
 * list of divs is given by "div".
 *
 * Move the integer divisions of "bmap" into the right position
 * according to "exp" and then introduce the additional integer
 * divisions, adding div constraints.
 * The moving should be done first to avoid moving coefficients
 * in the definitions of the extra integer divisions.
 */
__isl_give isl_basic_map *isl_basic_map_expand_divs(
	__isl_take isl_basic_map *bmap, __isl_take isl_mat *div, int *exp)
{
	int i, j;
	int n_div;

	bmap = isl_basic_map_cow(bmap);
	if (!bmap || !div)
		goto error;

	if (div->n_row < bmap->n_div)
		isl_die(isl_mat_get_ctx(div), isl_error_invalid,
			"not an expansion", goto error);

	n_div = bmap->n_div;
	bmap = isl_basic_map_extend_space(bmap, isl_space_copy(bmap->dim),
					    div->n_row - n_div, 0,
					    2 * (div->n_row - n_div));

	for (i = n_div; i < div->n_row; ++i)
		if (isl_basic_map_alloc_div(bmap) < 0)
			goto error;

	for (j = n_div - 1; j >= 0; --j) {
		if (exp[j] == j)
			break;
		bmap = isl_basic_map_swap_div(bmap, j, exp[j]);
		if (!bmap)
			goto error;
	}
	j = 0;
	for (i = 0; i < div->n_row; ++i) {
		if (j < n_div && exp[j] == i) {
			j++;
		} else {
			isl_seq_cpy(bmap->div[i], div->row[i], div->n_col);
			if (isl_basic_map_div_is_marked_unknown(bmap, i))
				continue;
			bmap = isl_basic_map_add_div_constraints(bmap, i);
			if (!bmap)
				goto error;
		}
	}

	isl_mat_free(div);
	return bmap;
error:
	isl_basic_map_free(bmap);
	isl_mat_free(div);
	return NULL;
}

/* Apply the expansion computed by isl_merge_divs.
 * The expansion itself is given by "exp" while the resulting
 * list of divs is given by "div".
 */
__isl_give isl_basic_set *isl_basic_set_expand_divs(
	__isl_take isl_basic_set *bset, __isl_take isl_mat *div, int *exp)
{
	return isl_basic_map_expand_divs(bset, div, exp);
}

/* Look for a div in dst that corresponds to the div "div" in src.
 * The divs before "div" in src and dst are assumed to be the same.
 * 
 * Return the position of the corresponding div in dst
 * if there is one.  Otherwise, return a position beyond the integer divisions.
 * Return -1 on error.
 */
static int find_div(__isl_keep isl_basic_map *dst,
	__isl_keep isl_basic_map *src, unsigned div)
{
	int i;
	isl_size n_div;
	isl_size v_div;

	v_div = isl_basic_map_var_offset(src, isl_dim_div);
	n_div = isl_basic_map_dim(dst, isl_dim_div);
	if (n_div < 0 || v_div < 0)
		return -1;
	isl_assert(dst->ctx, div <= n_div, return -1);
	for (i = div; i < n_div; ++i)
		if (isl_seq_eq(dst->div[i], src->div[div], 1+1+v_div+div) &&
		    isl_seq_first_non_zero(dst->div[i] + 1 + 1 + v_div + div,
						n_div - div) == -1)
			return i;
	return n_div;
}

/* Align the divs of "dst" to those of "src", adding divs from "src"
 * if needed.  That is, make sure that the first src->n_div divs
 * of the result are equal to those of src.
 *
 * The result is not finalized as by design it will have redundant
 * divs if any divs from "src" were copied.
 */
__isl_give isl_basic_map *isl_basic_map_align_divs(
	__isl_take isl_basic_map *dst, __isl_keep isl_basic_map *src)
{
	int i;
	isl_bool known;
	int extended;
	isl_size v_div;
	isl_size dst_n_div;

	if (!dst || !src)
		return isl_basic_map_free(dst);

	if (src->n_div == 0)
		return dst;

	known = isl_basic_map_divs_known(src);
	if (known < 0)
		return isl_basic_map_free(dst);
	if (!known)
		isl_die(isl_basic_map_get_ctx(src), isl_error_invalid,
			"some src divs are unknown",
			return isl_basic_map_free(dst));

	v_div = isl_basic_map_var_offset(src, isl_dim_div);
	if (v_div < 0)
		return isl_basic_map_free(dst);

	src = isl_basic_map_order_divs(isl_basic_map_copy(src));
	if (!src)
		return isl_basic_map_free(dst);

	extended = 0;
	dst_n_div = isl_basic_map_dim(dst, isl_dim_div);
	if (dst_n_div < 0)
		dst = isl_basic_map_free(dst);
	for (i = 0; i < src->n_div; ++i) {
		int j = find_div(dst, src, i);
		if (j < 0)
			dst = isl_basic_map_free(dst);
		if (j == dst_n_div) {
			if (!extended) {
				int extra = src->n_div - i;
				dst = isl_basic_map_cow(dst);
				if (!dst)
					goto error;
				dst = isl_basic_map_extend_space(dst,
						isl_space_copy(dst->dim),
						extra, 0, 2 * extra);
				extended = 1;
			}
			j = isl_basic_map_alloc_div(dst);
			if (j < 0)
				goto error;
			isl_seq_cpy(dst->div[j], src->div[i], 1+1+v_div+i);
			isl_seq_clr(dst->div[j]+1+1+v_div+i, dst->n_div - i);
			dst_n_div++;
			dst = isl_basic_map_add_div_constraints(dst, j);
			if (!dst)
				goto error;
		}
		if (j != i)
			dst = isl_basic_map_swap_div(dst, i, j);
		if (!dst)
			goto error;
	}
	isl_basic_map_free(src);
	return dst;
error:
	isl_basic_map_free(src);
	isl_basic_map_free(dst);
	return NULL;
}

__isl_give isl_map *isl_map_align_divs_internal(__isl_take isl_map *map)
{
	int i;

	if (!map)
		return NULL;
	if (map->n == 0)
		return map;
	map = isl_map_compute_divs(map);
	map = isl_map_cow(map);
	if (!map)
		return NULL;

	for (i = 1; i < map->n; ++i)
		map->p[0] = isl_basic_map_align_divs(map->p[0], map->p[i]);
	for (i = 1; i < map->n; ++i) {
		map->p[i] = isl_basic_map_align_divs(map->p[i], map->p[0]);
		if (!map->p[i])
			return isl_map_free(map);
	}

	map = isl_map_unmark_normalized(map);
	return map;
}

__isl_give isl_map *isl_map_align_divs(__isl_take isl_map *map)
{
	return isl_map_align_divs_internal(map);
}

struct isl_set *isl_set_align_divs(struct isl_set *set)
{
	return set_from_map(isl_map_align_divs_internal(set_to_map(set)));
}

/* Align the divs of the basic maps in "map" to those
 * of the basic maps in "list", as well as to the other basic maps in "map".
 * The elements in "list" are assumed to have known divs.
 */
__isl_give isl_map *isl_map_align_divs_to_basic_map_list(
	__isl_take isl_map *map, __isl_keep isl_basic_map_list *list)
{
	int i;
	isl_size n;

	n = isl_basic_map_list_n_basic_map(list);
	map = isl_map_compute_divs(map);
	map = isl_map_cow(map);
	if (!map || n < 0)
		return isl_map_free(map);
	if (map->n == 0)
		return map;

	for (i = 0; i < n; ++i) {
		isl_basic_map *bmap;

		bmap = isl_basic_map_list_get_basic_map(list, i);
		map->p[0] = isl_basic_map_align_divs(map->p[0], bmap);
		isl_basic_map_free(bmap);
	}
	if (!map->p[0])
		return isl_map_free(map);

	return isl_map_align_divs_internal(map);
}

/* Align the divs of each element of "list" to those of "bmap".
 * Both "bmap" and the elements of "list" are assumed to have known divs.
 */
__isl_give isl_basic_map_list *isl_basic_map_list_align_divs_to_basic_map(
	__isl_take isl_basic_map_list *list, __isl_keep isl_basic_map *bmap)
{
	int i;
	isl_size n;

	n = isl_basic_map_list_n_basic_map(list);
	if (n < 0 || !bmap)
		return isl_basic_map_list_free(list);

	for (i = 0; i < n; ++i) {
		isl_basic_map *bmap_i;

		bmap_i = isl_basic_map_list_get_basic_map(list, i);
		bmap_i = isl_basic_map_align_divs(bmap_i, bmap);
		list = isl_basic_map_list_set_basic_map(list, i, bmap_i);
	}

	return list;
}

static __isl_give isl_set *set_apply( __isl_take isl_set *set,
	__isl_take isl_map *map)
{
	isl_bool ok;

	ok = isl_map_compatible_domain(map, set);
	if (ok < 0)
		goto error;
	if (!ok)
		isl_die(isl_set_get_ctx(set), isl_error_invalid,
			"incompatible spaces", goto error);
	map = isl_map_intersect_domain(map, set);
	set = isl_map_range(map);
	return set;
error:
	isl_set_free(set);
	isl_map_free(map);
	return NULL;
}

__isl_give isl_set *isl_set_apply( __isl_take isl_set *set,
	__isl_take isl_map *map)
{
	return isl_map_align_params_map_map_and(set, map, &set_apply);
}

/* There is no need to cow as removing empty parts doesn't change
 * the meaning of the set.
 */
__isl_give isl_map *isl_map_remove_empty_parts(__isl_take isl_map *map)
{
	int i;

	if (!map)
		return NULL;

	for (i = map->n - 1; i >= 0; --i)
		map = remove_if_empty(map, i);

	return map;
}

struct isl_set *isl_set_remove_empty_parts(struct isl_set *set)
{
	return set_from_map(isl_map_remove_empty_parts(set_to_map(set)));
}

/* Create a binary relation that maps the shared initial "pos" dimensions
 * of "bset1" and "bset2" to the remaining dimensions of "bset1" and "bset2".
 */
static __isl_give isl_basic_map *join_initial(__isl_keep isl_basic_set *bset1,
	__isl_keep isl_basic_set *bset2, int pos)
{
	isl_basic_map *bmap1;
	isl_basic_map *bmap2;

	bmap1 = isl_basic_map_from_range(isl_basic_set_copy(bset1));
	bmap2 = isl_basic_map_from_range(isl_basic_set_copy(bset2));
	bmap1 = isl_basic_map_move_dims(bmap1, isl_dim_in, 0,
					isl_dim_out, 0, pos);
	bmap2 = isl_basic_map_move_dims(bmap2, isl_dim_in, 0,
					isl_dim_out, 0, pos);
	return isl_basic_map_range_product(bmap1, bmap2);
}

/* Given two basic sets bset1 and bset2, compute the maximal difference
 * between the values of dimension pos in bset1 and those in bset2
 * for any common value of the parameters and dimensions preceding pos.
 */
static enum isl_lp_result basic_set_maximal_difference_at(
	__isl_keep isl_basic_set *bset1, __isl_keep isl_basic_set *bset2,
	int pos, isl_int *opt)
{
	isl_basic_map *bmap1;
	struct isl_ctx *ctx;
	struct isl_vec *obj;
	isl_size total;
	isl_size nparam;
	isl_size dim1;
	enum isl_lp_result res;

	nparam = isl_basic_set_dim(bset1, isl_dim_param);
	dim1 = isl_basic_set_dim(bset1, isl_dim_set);
	if (nparam < 0 || dim1 < 0 || !bset2)
		return isl_lp_error;

	bmap1 = join_initial(bset1, bset2, pos);
	total = isl_basic_map_dim(bmap1, isl_dim_all);
	if (total < 0)
		return isl_lp_error;

	ctx = bmap1->ctx;
	obj = isl_vec_alloc(ctx, 1 + total);
	if (!obj)
		goto error;
	isl_seq_clr(obj->block.data, 1 + total);
	isl_int_set_si(obj->block.data[1+nparam+pos], 1);
	isl_int_set_si(obj->block.data[1+nparam+pos+(dim1-pos)], -1);
	res = isl_basic_map_solve_lp(bmap1, 1, obj->block.data, ctx->one,
					opt, NULL, NULL);
	isl_basic_map_free(bmap1);
	isl_vec_free(obj);
	return res;
error:
	isl_basic_map_free(bmap1);
	return isl_lp_error;
}

/* Given two _disjoint_ basic sets bset1 and bset2, check whether
 * for any common value of the parameters and dimensions preceding pos
 * in both basic sets, the values of dimension pos in bset1 are
 * smaller or larger than those in bset2.
 *
 * Returns
 *	 1 if bset1 follows bset2
 *	-1 if bset1 precedes bset2
 *	 0 if bset1 and bset2 are incomparable
 *	-2 if some error occurred.
 */
int isl_basic_set_compare_at(__isl_keep isl_basic_set *bset1,
	__isl_keep isl_basic_set *bset2, int pos)
{
	isl_int opt;
	enum isl_lp_result res;
	int cmp;

	isl_int_init(opt);

	res = basic_set_maximal_difference_at(bset1, bset2, pos, &opt);

	if (res == isl_lp_empty)
		cmp = 0;
	else if ((res == isl_lp_ok && isl_int_is_pos(opt)) ||
		  res == isl_lp_unbounded)
		cmp = 1;
	else if (res == isl_lp_ok && isl_int_is_neg(opt))
		cmp = -1;
	else
		cmp = -2;

	isl_int_clear(opt);
	return cmp;
}

/* Given two basic sets bset1 and bset2, check whether
 * for any common value of the parameters and dimensions preceding pos
 * there is a value of dimension pos in bset1 that is larger
 * than a value of the same dimension in bset2.
 *
 * Return
 *	 1 if there exists such a pair
 *	 0 if there is no such pair, but there is a pair of equal values
 *	-1 otherwise
 *	-2 if some error occurred.
 */
int isl_basic_set_follows_at(__isl_keep isl_basic_set *bset1,
	__isl_keep isl_basic_set *bset2, int pos)
{
	isl_bool empty;
	isl_basic_map *bmap;
	isl_size dim1;

	dim1 = isl_basic_set_dim(bset1, isl_dim_set);
	if (dim1 < 0)
		return -2;
	bmap = join_initial(bset1, bset2, pos);
	bmap = isl_basic_map_order_ge(bmap, isl_dim_out, 0,
					    isl_dim_out, dim1 - pos);
	empty = isl_basic_map_is_empty(bmap);
	if (empty < 0)
		goto error;
	if (empty) {
		isl_basic_map_free(bmap);
		return -1;
	}
	bmap = isl_basic_map_order_gt(bmap, isl_dim_out, 0,
					    isl_dim_out, dim1 - pos);
	empty = isl_basic_map_is_empty(bmap);
	if (empty < 0)
		goto error;
	isl_basic_map_free(bmap);
	if (empty)
		return 0;
	return 1;
error:
	isl_basic_map_free(bmap);
	return -2;
}

/* Given two sets set1 and set2, check whether
 * for any common value of the parameters and dimensions preceding pos
 * there is a value of dimension pos in set1 that is larger
 * than a value of the same dimension in set2.
 *
 * Return
 *	 1 if there exists such a pair
 *	 0 if there is no such pair, but there is a pair of equal values
 *	-1 otherwise
 *	-2 if some error occurred.
 */
int isl_set_follows_at(__isl_keep isl_set *set1,
	__isl_keep isl_set *set2, int pos)
{
	int i, j;
	int follows = -1;

	if (!set1 || !set2)
		return -2;

	for (i = 0; i < set1->n; ++i)
		for (j = 0; j < set2->n; ++j) {
			int f;
			f = isl_basic_set_follows_at(set1->p[i], set2->p[j], pos);
			if (f == 1 || f == -2)
				return f;
			if (f > follows)
				follows = f;
		}

	return follows;
}

static isl_bool isl_basic_map_plain_has_fixed_var(
	__isl_keep isl_basic_map *bmap, unsigned pos, isl_int *val)
{
	int i;
	int d;
	isl_size total;

	total = isl_basic_map_dim(bmap, isl_dim_all);
	if (total < 0)
		return isl_bool_error;
	for (i = 0, d = total-1; i < bmap->n_eq && d+1 > pos; ++i) {
		for (; d+1 > pos; --d)
			if (!isl_int_is_zero(bmap->eq[i][1+d]))
				break;
		if (d != pos)
			continue;
		if (isl_seq_first_non_zero(bmap->eq[i]+1, d) != -1)
			return isl_bool_false;
		if (isl_seq_first_non_zero(bmap->eq[i]+1+d+1, total-d-1) != -1)
			return isl_bool_false;
		if (!isl_int_is_one(bmap->eq[i][1+d]))
			return isl_bool_false;
		if (val)
			isl_int_neg(*val, bmap->eq[i][0]);
		return isl_bool_true;
	}
	return isl_bool_false;
}

static isl_bool isl_map_plain_has_fixed_var(__isl_keep isl_map *map,
	unsigned pos, isl_int *val)
{
	int i;
	isl_int v;
	isl_int tmp;
	isl_bool fixed;

	if (!map)
		return isl_bool_error;
	if (map->n == 0)
		return isl_bool_false;
	if (map->n == 1)
		return isl_basic_map_plain_has_fixed_var(map->p[0], pos, val); 
	isl_int_init(v);
	isl_int_init(tmp);
	fixed = isl_basic_map_plain_has_fixed_var(map->p[0], pos, &v); 
	for (i = 1; fixed == isl_bool_true && i < map->n; ++i) {
		fixed = isl_basic_map_plain_has_fixed_var(map->p[i], pos, &tmp); 
		if (fixed == isl_bool_true && isl_int_ne(tmp, v))
			fixed = isl_bool_false;
	}
	if (val)
		isl_int_set(*val, v);
	isl_int_clear(tmp);
	isl_int_clear(v);
	return fixed;
}

static isl_bool isl_basic_set_plain_has_fixed_var(
	__isl_keep isl_basic_set *bset, unsigned pos, isl_int *val)
{
	return isl_basic_map_plain_has_fixed_var(bset_to_bmap(bset),
						pos, val);
}

isl_bool isl_basic_map_plain_is_fixed(__isl_keep isl_basic_map *bmap,
	enum isl_dim_type type, unsigned pos, isl_int *val)
{
	if (isl_basic_map_check_range(bmap, type, pos, 1) < 0)
		return isl_bool_error;
	return isl_basic_map_plain_has_fixed_var(bmap,
		isl_basic_map_offset(bmap, type) - 1 + pos, val);
}

/* If "bmap" obviously lies on a hyperplane where the given dimension
 * has a fixed value, then return that value.
 * Otherwise return NaN.
 */
__isl_give isl_val *isl_basic_map_plain_get_val_if_fixed(
	__isl_keep isl_basic_map *bmap,
	enum isl_dim_type type, unsigned pos)
{
	isl_ctx *ctx;
	isl_val *v;
	isl_bool fixed;

	if (!bmap)
		return NULL;
	ctx = isl_basic_map_get_ctx(bmap);
	v = isl_val_alloc(ctx);
	if (!v)
		return NULL;
	fixed = isl_basic_map_plain_is_fixed(bmap, type, pos, &v->n);
	if (fixed < 0)
		return isl_val_free(v);
	if (fixed) {
		isl_int_set_si(v->d, 1);
		return v;
	}
	isl_val_free(v);
	return isl_val_nan(ctx);
}

isl_bool isl_map_plain_is_fixed(__isl_keep isl_map *map,
	enum isl_dim_type type, unsigned pos, isl_int *val)
{
	if (isl_map_check_range(map, type, pos, 1) < 0)
		return isl_bool_error;
	return isl_map_plain_has_fixed_var(map,
		map_offset(map, type) - 1 + pos, val);
}

/* If "map" obviously lies on a hyperplane where the given dimension
 * has a fixed value, then return that value.
 * Otherwise return NaN.
 */
__isl_give isl_val *isl_map_plain_get_val_if_fixed(__isl_keep isl_map *map,
	enum isl_dim_type type, unsigned pos)
{
	isl_ctx *ctx;
	isl_val *v;
	isl_bool fixed;

	if (!map)
		return NULL;
	ctx = isl_map_get_ctx(map);
	v = isl_val_alloc(ctx);
	if (!v)
		return NULL;
	fixed = isl_map_plain_is_fixed(map, type, pos, &v->n);
	if (fixed < 0)
		return isl_val_free(v);
	if (fixed) {
		isl_int_set_si(v->d, 1);
		return v;
	}
	isl_val_free(v);
	return isl_val_nan(ctx);
}

/* If "set" obviously lies on a hyperplane where the given dimension
 * has a fixed value, then return that value.
 * Otherwise return NaN.
 */
__isl_give isl_val *isl_set_plain_get_val_if_fixed(__isl_keep isl_set *set,
	enum isl_dim_type type, unsigned pos)
{
	return isl_map_plain_get_val_if_fixed(set, type, pos);
}

/* Check if dimension dim has fixed value and if so and if val is not NULL,
 * then return this fixed value in *val.
 */
isl_bool isl_basic_set_plain_dim_is_fixed(__isl_keep isl_basic_set *bset,
	unsigned dim, isl_int *val)
{
	isl_size nparam;

	nparam = isl_basic_set_dim(bset, isl_dim_param);
	if (nparam < 0)
		return isl_bool_error;
	return isl_basic_set_plain_has_fixed_var(bset, nparam + dim, val);
}

/* Return -1 if the constraint "c1" should be sorted before "c2"
 * and 1 if it should be sorted after "c2".
 * Return 0 if the two constraints are the same (up to the constant term).
 *
 * In particular, if a constraint involves later variables than another
 * then it is sorted after this other constraint.
 * uset_gist depends on constraints without existentially quantified
 * variables sorting first.
 *
 * For constraints that have the same latest variable, those
 * with the same coefficient for this latest variable (first in absolute value
 * and then in actual value) are grouped together.
 * This is useful for detecting pairs of constraints that can
 * be chained in their printed representation.
 *
 * Finally, within a group, constraints are sorted according to
 * their coefficients (excluding the constant term).
 */
static int sort_constraint_cmp(const void *p1, const void *p2, void *arg)
{
	isl_int **c1 = (isl_int **) p1;
	isl_int **c2 = (isl_int **) p2;
	int l1, l2;
	unsigned size = *(unsigned *) arg;
	int cmp;

	l1 = isl_seq_last_non_zero(*c1 + 1, size);
	l2 = isl_seq_last_non_zero(*c2 + 1, size);

	if (l1 != l2)
		return l1 - l2;

	cmp = isl_int_abs_cmp((*c1)[1 + l1], (*c2)[1 + l1]);
	if (cmp != 0)
		return cmp;
	cmp = isl_int_cmp((*c1)[1 + l1], (*c2)[1 + l1]);
	if (cmp != 0)
		return -cmp;

	return isl_seq_cmp(*c1 + 1, *c2 + 1, size);
}

/* Return -1 if the constraint "c1" of "bmap" is sorted before "c2"
 * by isl_basic_map_sort_constraints, 1 if it is sorted after "c2"
 * and 0 if the two constraints are the same (up to the constant term).
 */
int isl_basic_map_constraint_cmp(__isl_keep isl_basic_map *bmap,
	isl_int *c1, isl_int *c2)
{
	isl_size total;
	unsigned size;

	total = isl_basic_map_dim(bmap, isl_dim_all);
	if (total < 0)
		return -2;
	size = total;
	return sort_constraint_cmp(&c1, &c2, &size);
}

__isl_give isl_basic_map *isl_basic_map_sort_constraints(
	__isl_take isl_basic_map *bmap)
{
	isl_size total;
	unsigned size;

	if (!bmap)
		return NULL;
	if (bmap->n_ineq == 0)
		return bmap;
	if (ISL_F_ISSET(bmap, ISL_BASIC_MAP_SORTED))
		return bmap;
	total = isl_basic_map_dim(bmap, isl_dim_all);
	if (total < 0)
		return isl_basic_map_free(bmap);
	size = total;
	if (isl_sort(bmap->ineq, bmap->n_ineq, sizeof(isl_int *),
		    &sort_constraint_cmp, &size) < 0)
		return isl_basic_map_free(bmap);
	ISL_F_SET(bmap, ISL_BASIC_MAP_SORTED);
	return bmap;
}

__isl_give isl_basic_set *isl_basic_set_sort_constraints(
	__isl_take isl_basic_set *bset)
{
	isl_basic_map *bmap = bset_to_bmap(bset);
	return bset_from_bmap(isl_basic_map_sort_constraints(bmap));
}

__isl_give isl_basic_map *isl_basic_map_normalize(
	__isl_take isl_basic_map *bmap)
{
	bmap = isl_basic_map_remove_redundancies(bmap);
	bmap = isl_basic_map_sort_constraints(bmap);
	return bmap;
}
int isl_basic_map_plain_cmp(__isl_keep isl_basic_map *bmap1,
	__isl_keep isl_basic_map *bmap2)
{
	int i, cmp;
	isl_size total;
	isl_space *space1, *space2;

	if (!bmap1 || !bmap2)
		return -1;

	if (bmap1 == bmap2)
		return 0;
	space1 = isl_basic_map_peek_space(bmap1);
	space2 = isl_basic_map_peek_space(bmap2);
	cmp = isl_space_cmp(space1, space2);
	if (cmp)
		return cmp;
	if (ISL_F_ISSET(bmap1, ISL_BASIC_MAP_RATIONAL) !=
	    ISL_F_ISSET(bmap2, ISL_BASIC_MAP_RATIONAL))
		return ISL_F_ISSET(bmap1, ISL_BASIC_MAP_RATIONAL) ? -1 : 1;
	if (ISL_F_ISSET(bmap1, ISL_BASIC_MAP_EMPTY) &&
	    ISL_F_ISSET(bmap2, ISL_BASIC_MAP_EMPTY))
		return 0;
	if (ISL_F_ISSET(bmap1, ISL_BASIC_MAP_EMPTY))
		return 1;
	if (ISL_F_ISSET(bmap2, ISL_BASIC_MAP_EMPTY))
		return -1;
	if (bmap1->n_eq != bmap2->n_eq)
		return bmap1->n_eq - bmap2->n_eq;
	if (bmap1->n_ineq != bmap2->n_ineq)
		return bmap1->n_ineq - bmap2->n_ineq;
	if (bmap1->n_div != bmap2->n_div)
		return bmap1->n_div - bmap2->n_div;
	total = isl_basic_map_dim(bmap1, isl_dim_all);
	if (total < 0)
		return -1;
	for (i = 0; i < bmap1->n_eq; ++i) {
		cmp = isl_seq_cmp(bmap1->eq[i], bmap2->eq[i], 1+total);
		if (cmp)
			return cmp;
	}
	for (i = 0; i < bmap1->n_ineq; ++i) {
		cmp = isl_seq_cmp(bmap1->ineq[i], bmap2->ineq[i], 1+total);
		if (cmp)
			return cmp;
	}
	for (i = 0; i < bmap1->n_div; ++i) {
		cmp = isl_seq_cmp(bmap1->div[i], bmap2->div[i], 1+1+total);
		if (cmp)
			return cmp;
	}
	return 0;
}

int isl_basic_set_plain_cmp(__isl_keep isl_basic_set *bset1,
	__isl_keep isl_basic_set *bset2)
{
	return isl_basic_map_plain_cmp(bset1, bset2);
}

int isl_set_plain_cmp(__isl_keep isl_set *set1, __isl_keep isl_set *set2)
{
	int i, cmp;

	if (set1 == set2)
		return 0;
	if (set1->n != set2->n)
		return set1->n - set2->n;

	for (i = 0; i < set1->n; ++i) {
		cmp = isl_basic_set_plain_cmp(set1->p[i], set2->p[i]);
		if (cmp)
			return cmp;
	}

	return 0;
}

isl_bool isl_basic_map_plain_is_equal(__isl_keep isl_basic_map *bmap1,
	__isl_keep isl_basic_map *bmap2)
{
	if (!bmap1 || !bmap2)
		return isl_bool_error;
	return isl_basic_map_plain_cmp(bmap1, bmap2) == 0;
}

isl_bool isl_basic_set_plain_is_equal(__isl_keep isl_basic_set *bset1,
	__isl_keep isl_basic_set *bset2)
{
	return isl_basic_map_plain_is_equal(bset_to_bmap(bset1),
					    bset_to_bmap(bset2));
}

static int qsort_bmap_cmp(const void *p1, const void *p2)
{
	isl_basic_map *bmap1 = *(isl_basic_map **) p1;
	isl_basic_map *bmap2 = *(isl_basic_map **) p2;

	return isl_basic_map_plain_cmp(bmap1, bmap2);
}

/* Sort the basic maps of "map" and remove duplicate basic maps.
 *
 * While removing basic maps, we make sure that the basic maps remain
 * sorted because isl_map_normalize expects the basic maps of the result
 * to be sorted.
 */
static __isl_give isl_map *sort_and_remove_duplicates(__isl_take isl_map *map)
{
	int i, j;

	map = isl_map_remove_empty_parts(map);
	if (!map)
		return NULL;
	qsort(map->p, map->n, sizeof(struct isl_basic_map *), qsort_bmap_cmp);
	for (i = map->n - 1; i >= 1; --i) {
		if (!isl_basic_map_plain_is_equal(map->p[i - 1], map->p[i]))
			continue;
		isl_basic_map_free(map->p[i-1]);
		for (j = i; j < map->n; ++j)
			map->p[j - 1] = map->p[j];
		map->n--;
	}

	return map;
}

/* Remove obvious duplicates among the basic maps of "map".
 *
 * Unlike isl_map_normalize, this function does not remove redundant
 * constraints and only removes duplicates that have exactly the same
 * constraints in the input.  It does sort the constraints and
 * the basic maps to ease the detection of duplicates.
 *
 * If "map" has already been normalized or if the basic maps are
 * disjoint, then there can be no duplicates.
 */
__isl_give isl_map *isl_map_remove_obvious_duplicates(__isl_take isl_map *map)
{
	int i;
	isl_basic_map *bmap;

	if (!map)
		return NULL;
	if (map->n <= 1)
		return map;
	if (ISL_F_ISSET(map, ISL_MAP_NORMALIZED | ISL_MAP_DISJOINT))
		return map;
	for (i = 0; i < map->n; ++i) {
		bmap = isl_basic_map_copy(map->p[i]);
		bmap = isl_basic_map_sort_constraints(bmap);
		if (!bmap)
			return isl_map_free(map);
		isl_basic_map_free(map->p[i]);
		map->p[i] = bmap;
	}

	map = sort_and_remove_duplicates(map);
	return map;
}

/* We normalize in place, but if anything goes wrong we need
 * to return NULL, so we need to make sure we don't change the
 * meaning of any possible other copies of map.
 */
__isl_give isl_map *isl_map_normalize(__isl_take isl_map *map)
{
	int i;
	struct isl_basic_map *bmap;

	if (!map)
		return NULL;
	if (ISL_F_ISSET(map, ISL_MAP_NORMALIZED))
		return map;
	for (i = 0; i < map->n; ++i) {
		bmap = isl_basic_map_normalize(isl_basic_map_copy(map->p[i]));
		if (!bmap)
			goto error;
		isl_basic_map_free(map->p[i]);
		map->p[i] = bmap;
	}

	map = sort_and_remove_duplicates(map);
	if (map)
		ISL_F_SET(map, ISL_MAP_NORMALIZED);
	return map;
error:
	isl_map_free(map);
	return NULL;
}

struct isl_set *isl_set_normalize(struct isl_set *set)
{
	return set_from_map(isl_map_normalize(set_to_map(set)));
}

isl_bool isl_map_plain_is_equal(__isl_keep isl_map *map1,
	__isl_keep isl_map *map2)
{
	int i;
	isl_bool equal;

	if (!map1 || !map2)
		return isl_bool_error;

	if (map1 == map2)
		return isl_bool_true;
	if (!isl_space_is_equal(map1->dim, map2->dim))
		return isl_bool_false;

	map1 = isl_map_copy(map1);
	map2 = isl_map_copy(map2);
	map1 = isl_map_normalize(map1);
	map2 = isl_map_normalize(map2);
	if (!map1 || !map2)
		goto error;
	equal = map1->n == map2->n;
	for (i = 0; equal && i < map1->n; ++i) {
		equal = isl_basic_map_plain_is_equal(map1->p[i], map2->p[i]);
		if (equal < 0)
			goto error;
	}
	isl_map_free(map1);
	isl_map_free(map2);
	return equal;
error:
	isl_map_free(map1);
	isl_map_free(map2);
	return isl_bool_error;
}

isl_bool isl_set_plain_is_equal(__isl_keep isl_set *set1,
	__isl_keep isl_set *set2)
{
	return isl_map_plain_is_equal(set_to_map(set1), set_to_map(set2));
}

/* Return the basic maps in "map" as a list.
 */
__isl_give isl_basic_map_list *isl_map_get_basic_map_list(
	__isl_keep isl_map *map)
{
	int i;
	isl_ctx *ctx;
	isl_basic_map_list *list;

	if (!map)
		return NULL;
	ctx = isl_map_get_ctx(map);
	list = isl_basic_map_list_alloc(ctx, map->n);

	for (i = 0; i < map->n; ++i) {
		isl_basic_map *bmap;

		bmap = isl_basic_map_copy(map->p[i]);
		list = isl_basic_map_list_add(list, bmap);
	}

	return list;
}

/* Return the intersection of the elements in the non-empty list "list".
 * All elements are assumed to live in the same space.
 */
__isl_give isl_basic_map *isl_basic_map_list_intersect(
	__isl_take isl_basic_map_list *list)
{
	int i;
	isl_size n;
	isl_basic_map *bmap;

	n = isl_basic_map_list_n_basic_map(list);
	if (n < 0)
		goto error;
	if (n < 1)
		isl_die(isl_basic_map_list_get_ctx(list), isl_error_invalid,
			"expecting non-empty list", goto error);

	bmap = isl_basic_map_list_get_basic_map(list, 0);
	for (i = 1; i < n; ++i) {
		isl_basic_map *bmap_i;

		bmap_i = isl_basic_map_list_get_basic_map(list, i);
		bmap = isl_basic_map_intersect(bmap, bmap_i);
	}

	isl_basic_map_list_free(list);
	return bmap;
error:
	isl_basic_map_list_free(list);
	return NULL;
}

/* Return the intersection of the elements in the non-empty list "list".
 * All elements are assumed to live in the same space.
 */
__isl_give isl_basic_set *isl_basic_set_list_intersect(
	__isl_take isl_basic_set_list *list)
{
	return isl_basic_map_list_intersect(list);
}

/* Return the union of the elements of "list".
 * The list is required to have at least one element.
 */
__isl_give isl_set *isl_basic_set_list_union(
	__isl_take isl_basic_set_list *list)
{
	int i;
	isl_size n;
	isl_space *space;
	isl_basic_set *bset;
	isl_set *set;

	n = isl_basic_set_list_n_basic_set(list);
	if (n < 0)
		goto error;
	if (n < 1)
		isl_die(isl_basic_set_list_get_ctx(list), isl_error_invalid,
			"expecting non-empty list", goto error);

	bset = isl_basic_set_list_get_basic_set(list, 0);
	space = isl_basic_set_get_space(bset);
	isl_basic_set_free(bset);

	set = isl_set_alloc_space(space, n, 0);
	for (i = 0; i < n; ++i) {
		bset = isl_basic_set_list_get_basic_set(list, i);
		set = isl_set_add_basic_set(set, bset);
	}

	isl_basic_set_list_free(list);
	return set;
error:
	isl_basic_set_list_free(list);
	return NULL;
}

/* Return the union of the elements in the non-empty list "list".
 * All elements are assumed to live in the same space.
 */
__isl_give isl_set *isl_set_list_union(__isl_take isl_set_list *list)
{
	int i;
	isl_size n;
	isl_set *set;

	n = isl_set_list_n_set(list);
	if (n < 0)
		goto error;
	if (n < 1)
		isl_die(isl_set_list_get_ctx(list), isl_error_invalid,
			"expecting non-empty list", goto error);

	set = isl_set_list_get_set(list, 0);
	for (i = 1; i < n; ++i) {
		isl_set *set_i;

		set_i = isl_set_list_get_set(list, i);
		set = isl_set_union(set, set_i);
	}

	isl_set_list_free(list);
	return set;
error:
	isl_set_list_free(list);
	return NULL;
}

__isl_give isl_basic_map *isl_basic_map_product(
	__isl_take isl_basic_map *bmap1, __isl_take isl_basic_map *bmap2)
{
	isl_space *space_result = NULL;
	struct isl_basic_map *bmap;
	unsigned in1, in2, out1, out2, nparam, total, pos;
	struct isl_dim_map *dim_map1, *dim_map2;

	if (isl_basic_map_check_equal_params(bmap1, bmap2) < 0)
		goto error;
	space_result = isl_space_product(isl_space_copy(bmap1->dim),
						   isl_space_copy(bmap2->dim));

	in1 = isl_basic_map_dim(bmap1, isl_dim_in);
	in2 = isl_basic_map_dim(bmap2, isl_dim_in);
	out1 = isl_basic_map_dim(bmap1, isl_dim_out);
	out2 = isl_basic_map_dim(bmap2, isl_dim_out);
	nparam = isl_basic_map_dim(bmap1, isl_dim_param);

	total = nparam + in1 + in2 + out1 + out2 + bmap1->n_div + bmap2->n_div;
	dim_map1 = isl_dim_map_alloc(bmap1->ctx, total);
	dim_map2 = isl_dim_map_alloc(bmap1->ctx, total);
	isl_dim_map_dim(dim_map1, bmap1->dim, isl_dim_param, pos = 0);
	isl_dim_map_dim(dim_map2, bmap2->dim, isl_dim_param, pos = 0);
	isl_dim_map_dim(dim_map1, bmap1->dim, isl_dim_in, pos += nparam);
	isl_dim_map_dim(dim_map2, bmap2->dim, isl_dim_in, pos += in1);
	isl_dim_map_dim(dim_map1, bmap1->dim, isl_dim_out, pos += in2);
	isl_dim_map_dim(dim_map2, bmap2->dim, isl_dim_out, pos += out1);
	isl_dim_map_div(dim_map1, bmap1, pos += out2);
	isl_dim_map_div(dim_map2, bmap2, pos += bmap1->n_div);

	bmap = isl_basic_map_alloc_space(space_result,
			bmap1->n_div + bmap2->n_div,
			bmap1->n_eq + bmap2->n_eq,
			bmap1->n_ineq + bmap2->n_ineq);
	bmap = isl_basic_map_add_constraints_dim_map(bmap, bmap1, dim_map1);
	bmap = isl_basic_map_add_constraints_dim_map(bmap, bmap2, dim_map2);
	bmap = isl_basic_map_simplify(bmap);
	return isl_basic_map_finalize(bmap);
error:
	isl_basic_map_free(bmap1);
	isl_basic_map_free(bmap2);
	return NULL;
}

__isl_give isl_basic_map *isl_basic_map_flat_product(
	__isl_take isl_basic_map *bmap1, __isl_take isl_basic_map *bmap2)
{
	isl_basic_map *prod;

	prod = isl_basic_map_product(bmap1, bmap2);
	prod = isl_basic_map_flatten(prod);
	return prod;
}

__isl_give isl_basic_set *isl_basic_set_flat_product(
	__isl_take isl_basic_set *bset1, __isl_take isl_basic_set *bset2)
{
	return isl_basic_map_flat_range_product(bset1, bset2);
}

__isl_give isl_basic_map *isl_basic_map_domain_product(
	__isl_take isl_basic_map *bmap1, __isl_take isl_basic_map *bmap2)
{
	isl_space *space1, *space2;
	isl_space *space_result = NULL;
	isl_basic_map *bmap;
	isl_size in1, in2, out, nparam;
	unsigned total, pos;
	struct isl_dim_map *dim_map1, *dim_map2;

	in1 = isl_basic_map_dim(bmap1, isl_dim_in);
	in2 = isl_basic_map_dim(bmap2, isl_dim_in);
	out = isl_basic_map_dim(bmap1, isl_dim_out);
	nparam = isl_basic_map_dim(bmap1, isl_dim_param);
	if (in1 < 0 || in2 < 0 || out < 0 || nparam < 0)
		goto error;

	space1 = isl_basic_map_get_space(bmap1);
	space2 = isl_basic_map_get_space(bmap2);
	space_result = isl_space_domain_product(space1, space2);

	total = nparam + in1 + in2 + out + bmap1->n_div + bmap2->n_div;
	dim_map1 = isl_dim_map_alloc(bmap1->ctx, total);
	dim_map2 = isl_dim_map_alloc(bmap1->ctx, total);
	isl_dim_map_dim(dim_map1, bmap1->dim, isl_dim_param, pos = 0);
	isl_dim_map_dim(dim_map2, bmap2->dim, isl_dim_param, pos = 0);
	isl_dim_map_dim(dim_map1, bmap1->dim, isl_dim_in, pos += nparam);
	isl_dim_map_dim(dim_map2, bmap2->dim, isl_dim_in, pos += in1);
	isl_dim_map_dim(dim_map1, bmap1->dim, isl_dim_out, pos += in2);
	isl_dim_map_dim(dim_map2, bmap2->dim, isl_dim_out, pos);
	isl_dim_map_div(dim_map1, bmap1, pos += out);
	isl_dim_map_div(dim_map2, bmap2, pos += bmap1->n_div);

	bmap = isl_basic_map_alloc_space(space_result,
			bmap1->n_div + bmap2->n_div,
			bmap1->n_eq + bmap2->n_eq,
			bmap1->n_ineq + bmap2->n_ineq);
	bmap = isl_basic_map_add_constraints_dim_map(bmap, bmap1, dim_map1);
	bmap = isl_basic_map_add_constraints_dim_map(bmap, bmap2, dim_map2);
	bmap = isl_basic_map_simplify(bmap);
	return isl_basic_map_finalize(bmap);
error:
	isl_basic_map_free(bmap1);
	isl_basic_map_free(bmap2);
	return NULL;
}

__isl_give isl_basic_map *isl_basic_map_range_product(
	__isl_take isl_basic_map *bmap1, __isl_take isl_basic_map *bmap2)
{
	isl_bool rational;
	isl_space *space_result = NULL;
	isl_basic_map *bmap;
	isl_size in, out1, out2, nparam;
	unsigned total, pos;
	struct isl_dim_map *dim_map1, *dim_map2;

	rational = isl_basic_map_is_rational(bmap1);
	if (rational >= 0 && rational)
		rational = isl_basic_map_is_rational(bmap2);
	in = isl_basic_map_dim(bmap1, isl_dim_in);
	out1 = isl_basic_map_dim(bmap1, isl_dim_out);
	out2 = isl_basic_map_dim(bmap2, isl_dim_out);
	nparam = isl_basic_map_dim(bmap1, isl_dim_param);
	if (in < 0 || out1 < 0 || out2 < 0 || nparam < 0 || rational < 0)
		goto error;

	if (isl_basic_map_check_equal_params(bmap1, bmap2) < 0)
		goto error;

	space_result = isl_space_range_product(isl_space_copy(bmap1->dim),
					   isl_space_copy(bmap2->dim));

	total = nparam + in + out1 + out2 + bmap1->n_div + bmap2->n_div;
	dim_map1 = isl_dim_map_alloc(bmap1->ctx, total);
	dim_map2 = isl_dim_map_alloc(bmap1->ctx, total);
	isl_dim_map_dim(dim_map1, bmap1->dim, isl_dim_param, pos = 0);
	isl_dim_map_dim(dim_map2, bmap2->dim, isl_dim_param, pos = 0);
	isl_dim_map_dim(dim_map1, bmap1->dim, isl_dim_in, pos += nparam);
	isl_dim_map_dim(dim_map2, bmap2->dim, isl_dim_in, pos);
	isl_dim_map_dim(dim_map1, bmap1->dim, isl_dim_out, pos += in);
	isl_dim_map_dim(dim_map2, bmap2->dim, isl_dim_out, pos += out1);
	isl_dim_map_div(dim_map1, bmap1, pos += out2);
	isl_dim_map_div(dim_map2, bmap2, pos += bmap1->n_div);

	bmap = isl_basic_map_alloc_space(space_result,
			bmap1->n_div + bmap2->n_div,
			bmap1->n_eq + bmap2->n_eq,
			bmap1->n_ineq + bmap2->n_ineq);
	bmap = isl_basic_map_add_constraints_dim_map(bmap, bmap1, dim_map1);
	bmap = isl_basic_map_add_constraints_dim_map(bmap, bmap2, dim_map2);
	if (rational)
		bmap = isl_basic_map_set_rational(bmap);
	bmap = isl_basic_map_simplify(bmap);
	return isl_basic_map_finalize(bmap);
error:
	isl_basic_map_free(bmap1);
	isl_basic_map_free(bmap2);
	return NULL;
}

__isl_give isl_basic_map *isl_basic_map_flat_range_product(
	__isl_take isl_basic_map *bmap1, __isl_take isl_basic_map *bmap2)
{
	isl_basic_map *prod;

	prod = isl_basic_map_range_product(bmap1, bmap2);
	prod = isl_basic_map_flatten_range(prod);
	return prod;
}

/* Apply "basic_map_product" to each pair of basic maps in "map1" and "map2"
 * and collect the results.
 * The result live in the space obtained by calling "space_product"
 * on the spaces of "map1" and "map2".
 * If "remove_duplicates" is set then the result may contain duplicates
 * (even if the inputs do not) and so we try and remove the obvious
 * duplicates.
 */
static __isl_give isl_map *map_product(__isl_take isl_map *map1,
	__isl_take isl_map *map2,
	__isl_give isl_space *(*space_product)(__isl_take isl_space *left,
					   __isl_take isl_space *right),
	__isl_give isl_basic_map *(*basic_map_product)(
		__isl_take isl_basic_map *left,
		__isl_take isl_basic_map *right),
	int remove_duplicates)
{
	unsigned flags = 0;
	struct isl_map *result;
	int i, j;
	isl_bool m;

	m = isl_map_has_equal_params(map1, map2);
	if (m < 0)
		goto error;
	if (!m)
		isl_die(isl_map_get_ctx(map1), isl_error_invalid,
			"parameters don't match", goto error);

	if (ISL_F_ISSET(map1, ISL_MAP_DISJOINT) &&
	    ISL_F_ISSET(map2, ISL_MAP_DISJOINT))
		ISL_FL_SET(flags, ISL_MAP_DISJOINT);

	result = isl_map_alloc_space(space_product(isl_space_copy(map1->dim),
					       isl_space_copy(map2->dim)),
				map1->n * map2->n, flags);
	if (!result)
		goto error;
	for (i = 0; i < map1->n; ++i)
		for (j = 0; j < map2->n; ++j) {
			struct isl_basic_map *part;
			part = basic_map_product(isl_basic_map_copy(map1->p[i]),
						 isl_basic_map_copy(map2->p[j]));
			if (isl_basic_map_is_empty(part))
				isl_basic_map_free(part);
			else
				result = isl_map_add_basic_map(result, part);
			if (!result)
				goto error;
		}
	if (remove_duplicates)
		result = isl_map_remove_obvious_duplicates(result);
	isl_map_free(map1);
	isl_map_free(map2);
	return result;
error:
	isl_map_free(map1);
	isl_map_free(map2);
	return NULL;
}

/* Given two maps A -> B and C -> D, construct a map [A -> C] -> [B -> D]
 */
static __isl_give isl_map *map_product_aligned(__isl_take isl_map *map1,
	__isl_take isl_map *map2)
{
	return map_product(map1, map2, &isl_space_product,
			&isl_basic_map_product, 0);
}

__isl_give isl_map *isl_map_product(__isl_take isl_map *map1,
	__isl_take isl_map *map2)
{
	return isl_map_align_params_map_map_and(map1, map2, &map_product_aligned);
}

/* Given two maps A -> B and C -> D, construct a map (A, C) -> (B, D)
 */
__isl_give isl_map *isl_map_flat_product(__isl_take isl_map *map1,
	__isl_take isl_map *map2)
{
	isl_map *prod;

	prod = isl_map_product(map1, map2);
	prod = isl_map_flatten(prod);
	return prod;
}

/* Given two set A and B, construct its Cartesian product A x B.
 */
struct isl_set *isl_set_product(struct isl_set *set1, struct isl_set *set2)
{
	return isl_map_range_product(set1, set2);
}

__isl_give isl_set *isl_set_flat_product(__isl_take isl_set *set1,
	__isl_take isl_set *set2)
{
	return isl_map_flat_range_product(set1, set2);
}

/* Given two maps A -> B and C -> D, construct a map [A -> C] -> (B * D)
 */
static __isl_give isl_map *map_domain_product_aligned(__isl_take isl_map *map1,
	__isl_take isl_map *map2)
{
	return map_product(map1, map2, &isl_space_domain_product,
				&isl_basic_map_domain_product, 1);
}

/* Given two maps A -> B and C -> D, construct a map (A * C) -> [B -> D]
 */
static __isl_give isl_map *map_range_product_aligned(__isl_take isl_map *map1,
	__isl_take isl_map *map2)
{
	return map_product(map1, map2, &isl_space_range_product,
				&isl_basic_map_range_product, 1);
}

__isl_give isl_map *isl_map_domain_product(__isl_take isl_map *map1,
	__isl_take isl_map *map2)
{
	return isl_map_align_params_map_map_and(map1, map2,
						&map_domain_product_aligned);
}

__isl_give isl_map *isl_map_range_product(__isl_take isl_map *map1,
	__isl_take isl_map *map2)
{
	return isl_map_align_params_map_map_and(map1, map2,
						&map_range_product_aligned);
}

/* Given a map of the form [A -> B] -> [C -> D], return the map A -> C.
 */
__isl_give isl_map *isl_map_factor_domain(__isl_take isl_map *map)
{
	isl_space *space;
	isl_size total1, keep1, total2, keep2;

	total1 = isl_map_dim(map, isl_dim_in);
	total2 = isl_map_dim(map, isl_dim_out);
	if (total1 < 0 || total2 < 0)
		return isl_map_free(map);
	if (!isl_space_domain_is_wrapping(map->dim) ||
	    !isl_space_range_is_wrapping(map->dim))
		isl_die(isl_map_get_ctx(map), isl_error_invalid,
			"not a product", return isl_map_free(map));

	space = isl_map_get_space(map);
	space = isl_space_factor_domain(space);
	keep1 = isl_space_dim(space, isl_dim_in);
	keep2 = isl_space_dim(space, isl_dim_out);
	if (keep1 < 0 || keep2 < 0)
		map = isl_map_free(map);
	map = isl_map_project_out(map, isl_dim_in, keep1, total1 - keep1);
	map = isl_map_project_out(map, isl_dim_out, keep2, total2 - keep2);
	map = isl_map_reset_space(map, space);

	return map;
}

/* Given a map of the form [A -> B] -> [C -> D], return the map B -> D.
 */
__isl_give isl_map *isl_map_factor_range(__isl_take isl_map *map)
{
	isl_space *space;
	isl_size total1, keep1, total2, keep2;

	total1 = isl_map_dim(map, isl_dim_in);
	total2 = isl_map_dim(map, isl_dim_out);
	if (total1 < 0 || total2 < 0)
		return isl_map_free(map);
	if (!isl_space_domain_is_wrapping(map->dim) ||
	    !isl_space_range_is_wrapping(map->dim))
		isl_die(isl_map_get_ctx(map), isl_error_invalid,
			"not a product", return isl_map_free(map));

	space = isl_map_get_space(map);
	space = isl_space_factor_range(space);
	keep1 = isl_space_dim(space, isl_dim_in);
	keep2 = isl_space_dim(space, isl_dim_out);
	if (keep1 < 0 || keep2 < 0)
		map = isl_map_free(map);
	map = isl_map_project_out(map, isl_dim_in, 0, total1 - keep1);
	map = isl_map_project_out(map, isl_dim_out, 0, total2 - keep2);
	map = isl_map_reset_space(map, space);

	return map;
}

/* Given a map of the form [A -> B] -> C, return the map A -> C.
 */
__isl_give isl_map *isl_map_domain_factor_domain(__isl_take isl_map *map)
{
	isl_space *space;
	isl_size total, keep;

	total = isl_map_dim(map, isl_dim_in);
	if (total < 0)
		return isl_map_free(map);
	if (!isl_space_domain_is_wrapping(map->dim))
		isl_die(isl_map_get_ctx(map), isl_error_invalid,
			"domain is not a product", return isl_map_free(map));

	space = isl_map_get_space(map);
	space = isl_space_domain_factor_domain(space);
	keep = isl_space_dim(space, isl_dim_in);
	if (keep < 0)
		map = isl_map_free(map);
	map = isl_map_project_out(map, isl_dim_in, keep, total - keep);
	map = isl_map_reset_space(map, space);

	return map;
}

/* Given a map of the form [A -> B] -> C, return the map B -> C.
 */
__isl_give isl_map *isl_map_domain_factor_range(__isl_take isl_map *map)
{
	isl_space *space;
	isl_size total, keep;

	total = isl_map_dim(map, isl_dim_in);
	if (total < 0)
		return isl_map_free(map);
	if (!isl_space_domain_is_wrapping(map->dim))
		isl_die(isl_map_get_ctx(map), isl_error_invalid,
			"domain is not a product", return isl_map_free(map));

	space = isl_map_get_space(map);
	space = isl_space_domain_factor_range(space);
	keep = isl_space_dim(space, isl_dim_in);
	if (keep < 0)
		map = isl_map_free(map);
	map = isl_map_project_out(map, isl_dim_in, 0, total - keep);
	map = isl_map_reset_space(map, space);

	return map;
}

/* Given a map A -> [B -> C], extract the map A -> B.
 */
__isl_give isl_map *isl_map_range_factor_domain(__isl_take isl_map *map)
{
	isl_space *space;
	isl_size total, keep;

	total = isl_map_dim(map, isl_dim_out);
	if (total < 0)
		return isl_map_free(map);
	if (!isl_space_range_is_wrapping(map->dim))
		isl_die(isl_map_get_ctx(map), isl_error_invalid,
			"range is not a product", return isl_map_free(map));

	space = isl_map_get_space(map);
	space = isl_space_range_factor_domain(space);
	keep = isl_space_dim(space, isl_dim_out);
	if (keep < 0)
		map = isl_map_free(map);
	map = isl_map_project_out(map, isl_dim_out, keep, total - keep);
	map = isl_map_reset_space(map, space);

	return map;
}

/* Given a map A -> [B -> C], extract the map A -> C.
 */
__isl_give isl_map *isl_map_range_factor_range(__isl_take isl_map *map)
{
	isl_space *space;
	isl_size total, keep;

	total = isl_map_dim(map, isl_dim_out);
	if (total < 0)
		return isl_map_free(map);
	if (!isl_space_range_is_wrapping(map->dim))
		isl_die(isl_map_get_ctx(map), isl_error_invalid,
			"range is not a product", return isl_map_free(map));

	space = isl_map_get_space(map);
	space = isl_space_range_factor_range(space);
	keep = isl_space_dim(space, isl_dim_out);
	if (keep < 0)
		map = isl_map_free(map);
	map = isl_map_project_out(map, isl_dim_out, 0, total - keep);
	map = isl_map_reset_space(map, space);

	return map;
}

/* Given two maps A -> B and C -> D, construct a map (A, C) -> (B * D)
 */
__isl_give isl_map *isl_map_flat_domain_product(__isl_take isl_map *map1,
	__isl_take isl_map *map2)
{
	isl_map *prod;

	prod = isl_map_domain_product(map1, map2);
	prod = isl_map_flatten_domain(prod);
	return prod;
}

/* Given two maps A -> B and C -> D, construct a map (A * C) -> (B, D)
 */
__isl_give isl_map *isl_map_flat_range_product(__isl_take isl_map *map1,
	__isl_take isl_map *map2)
{
	isl_map *prod;

	prod = isl_map_range_product(map1, map2);
	prod = isl_map_flatten_range(prod);
	return prod;
}

uint32_t isl_basic_map_get_hash(__isl_keep isl_basic_map *bmap)
{
	int i;
	uint32_t hash = isl_hash_init();
	isl_size total;

	if (!bmap)
		return 0;
	bmap = isl_basic_map_copy(bmap);
	bmap = isl_basic_map_normalize(bmap);
	total = isl_basic_map_dim(bmap, isl_dim_all);
	if (total < 0)
		return 0;
	isl_hash_byte(hash, bmap->n_eq & 0xFF);
	for (i = 0; i < bmap->n_eq; ++i) {
		uint32_t c_hash;
		c_hash = isl_seq_get_hash(bmap->eq[i], 1 + total);
		isl_hash_hash(hash, c_hash);
	}
	isl_hash_byte(hash, bmap->n_ineq & 0xFF);
	for (i = 0; i < bmap->n_ineq; ++i) {
		uint32_t c_hash;
		c_hash = isl_seq_get_hash(bmap->ineq[i], 1 + total);
		isl_hash_hash(hash, c_hash);
	}
	isl_hash_byte(hash, bmap->n_div & 0xFF);
	for (i = 0; i < bmap->n_div; ++i) {
		uint32_t c_hash;
		if (isl_int_is_zero(bmap->div[i][0]))
			continue;
		isl_hash_byte(hash, i & 0xFF);
		c_hash = isl_seq_get_hash(bmap->div[i], 1 + 1 + total);
		isl_hash_hash(hash, c_hash);
	}
	isl_basic_map_free(bmap);
	return hash;
}

uint32_t isl_basic_set_get_hash(__isl_keep isl_basic_set *bset)
{
	return isl_basic_map_get_hash(bset_to_bmap(bset));
}

uint32_t isl_map_get_hash(__isl_keep isl_map *map)
{
	int i;
	uint32_t hash;

	if (!map)
		return 0;
	map = isl_map_copy(map);
	map = isl_map_normalize(map);
	if (!map)
		return 0;

	hash = isl_hash_init();
	for (i = 0; i < map->n; ++i) {
		uint32_t bmap_hash;
		bmap_hash = isl_basic_map_get_hash(map->p[i]);
		isl_hash_hash(hash, bmap_hash);
	}
		
	isl_map_free(map);

	return hash;
}

uint32_t isl_set_get_hash(__isl_keep isl_set *set)
{
	return isl_map_get_hash(set_to_map(set));
}

/* Return the number of basic maps in the (current) representation of "map".
 */
isl_size isl_map_n_basic_map(__isl_keep isl_map *map)
{
	return map ? map->n : isl_size_error;
}

isl_size isl_set_n_basic_set(__isl_keep isl_set *set)
{
	return set ? set->n : isl_size_error;
}

isl_stat isl_map_foreach_basic_map(__isl_keep isl_map *map,
	isl_stat (*fn)(__isl_take isl_basic_map *bmap, void *user), void *user)
{
	int i;

	if (!map)
		return isl_stat_error;

	for (i = 0; i < map->n; ++i)
		if (fn(isl_basic_map_copy(map->p[i]), user) < 0)
			return isl_stat_error;

	return isl_stat_ok;
}

isl_stat isl_set_foreach_basic_set(__isl_keep isl_set *set,
	isl_stat (*fn)(__isl_take isl_basic_set *bset, void *user), void *user)
{
	int i;

	if (!set)
		return isl_stat_error;

	for (i = 0; i < set->n; ++i)
		if (fn(isl_basic_set_copy(set->p[i]), user) < 0)
			return isl_stat_error;

	return isl_stat_ok;
}

/* Return a list of basic sets, the union of which is equal to "set".
 */
__isl_give isl_basic_set_list *isl_set_get_basic_set_list(
	__isl_keep isl_set *set)
{
	int i;
	isl_basic_set_list *list;

	if (!set)
		return NULL;

	list = isl_basic_set_list_alloc(isl_set_get_ctx(set), set->n);
	for (i = 0; i < set->n; ++i) {
		isl_basic_set *bset;

		bset = isl_basic_set_copy(set->p[i]);
		list = isl_basic_set_list_add(list, bset);
	}

	return list;
}

__isl_give isl_basic_set *isl_basic_set_lift(__isl_take isl_basic_set *bset)
{
	isl_space *space;

	if (!bset)
		return NULL;

	bset = isl_basic_set_cow(bset);
	if (!bset)
		return NULL;

	space = isl_basic_set_get_space(bset);
	space = isl_space_lift(space, bset->n_div);
	if (!space)
		goto error;
	isl_space_free(bset->dim);
	bset->dim = space;
	bset->extra -= bset->n_div;
	bset->n_div = 0;

	bset = isl_basic_set_finalize(bset);

	return bset;
error:
	isl_basic_set_free(bset);
	return NULL;
}

__isl_give isl_set *isl_set_lift(__isl_take isl_set *set)
{
	int i;
	isl_space *space;
	unsigned n_div;

	set = set_from_map(isl_map_align_divs_internal(set_to_map(set)));

	if (!set)
		return NULL;

	set = isl_set_cow(set);
	if (!set)
		return NULL;

	n_div = set->p[0]->n_div;
	space = isl_set_get_space(set);
	space = isl_space_lift(space, n_div);
	if (!space)
		goto error;
	isl_space_free(set->dim);
	set->dim = space;

	for (i = 0; i < set->n; ++i) {
		set->p[i] = isl_basic_set_lift(set->p[i]);
		if (!set->p[i])
			goto error;
	}

	return set;
error:
	isl_set_free(set);
	return NULL;
}

int isl_basic_set_size(__isl_keep isl_basic_set *bset)
{
	isl_size dim;
	int size = 0;

	dim = isl_basic_set_dim(bset, isl_dim_all);
	if (dim < 0)
		return -1;
	size += bset->n_eq * (1 + dim);
	size += bset->n_ineq * (1 + dim);
	size += bset->n_div * (2 + dim);

	return size;
}

int isl_set_size(__isl_keep isl_set *set)
{
	int i;
	int size = 0;

	if (!set)
		return -1;

	for (i = 0; i < set->n; ++i)
		size += isl_basic_set_size(set->p[i]);

	return size;
}

/* Check if there is any lower bound (if lower == 0) and/or upper
 * bound (if upper == 0) on the specified dim.
 */
static isl_bool basic_map_dim_is_bounded(__isl_keep isl_basic_map *bmap,
	enum isl_dim_type type, unsigned pos, int lower, int upper)
{
	int i;

	if (isl_basic_map_check_range(bmap, type, pos, 1) < 0)
		return isl_bool_error;

	pos += isl_basic_map_offset(bmap, type);

	for (i = 0; i < bmap->n_div; ++i) {
		if (isl_int_is_zero(bmap->div[i][0]))
			continue;
		if (!isl_int_is_zero(bmap->div[i][1 + pos]))
			return isl_bool_true;
	}

	for (i = 0; i < bmap->n_eq; ++i)
		if (!isl_int_is_zero(bmap->eq[i][pos]))
			return isl_bool_true;

	for (i = 0; i < bmap->n_ineq; ++i) {
		int sgn = isl_int_sgn(bmap->ineq[i][pos]);
		if (sgn > 0)
			lower = 1;
		if (sgn < 0)
			upper = 1;
	}

	return lower && upper;
}

isl_bool isl_basic_map_dim_is_bounded(__isl_keep isl_basic_map *bmap,
	enum isl_dim_type type, unsigned pos)
{
	return basic_map_dim_is_bounded(bmap, type, pos, 0, 0);
}

isl_bool isl_basic_map_dim_has_lower_bound(__isl_keep isl_basic_map *bmap,
	enum isl_dim_type type, unsigned pos)
{
	return basic_map_dim_is_bounded(bmap, type, pos, 0, 1);
}

isl_bool isl_basic_map_dim_has_upper_bound(__isl_keep isl_basic_map *bmap,
	enum isl_dim_type type, unsigned pos)
{
	return basic_map_dim_is_bounded(bmap, type, pos, 1, 0);
}

isl_bool isl_map_dim_is_bounded(__isl_keep isl_map *map,
	enum isl_dim_type type, unsigned pos)
{
	int i;

	if (!map)
		return isl_bool_error;

	for (i = 0; i < map->n; ++i) {
		isl_bool bounded;
		bounded = isl_basic_map_dim_is_bounded(map->p[i], type, pos);
		if (bounded < 0 || !bounded)
			return bounded;
	}

	return isl_bool_true;
}

/* Return true if the specified dim is involved in both an upper bound
 * and a lower bound.
 */
isl_bool isl_set_dim_is_bounded(__isl_keep isl_set *set,
	enum isl_dim_type type, unsigned pos)
{
	return isl_map_dim_is_bounded(set_to_map(set), type, pos);
}

/* Does "map" have a bound (according to "fn") for any of its basic maps?
 */
static isl_bool has_any_bound(__isl_keep isl_map *map,
	enum isl_dim_type type, unsigned pos,
	isl_bool (*fn)(__isl_keep isl_basic_map *bmap,
		  enum isl_dim_type type, unsigned pos))
{
	int i;

	if (!map)
		return isl_bool_error;

	for (i = 0; i < map->n; ++i) {
		isl_bool bounded;
		bounded = fn(map->p[i], type, pos);
		if (bounded < 0 || bounded)
			return bounded;
	}

	return isl_bool_false;
}

/* Return 1 if the specified dim is involved in any lower bound.
 */
isl_bool isl_set_dim_has_any_lower_bound(__isl_keep isl_set *set,
	enum isl_dim_type type, unsigned pos)
{
	return has_any_bound(set, type, pos,
				&isl_basic_map_dim_has_lower_bound);
}

/* Return 1 if the specified dim is involved in any upper bound.
 */
isl_bool isl_set_dim_has_any_upper_bound(__isl_keep isl_set *set,
	enum isl_dim_type type, unsigned pos)
{
	return has_any_bound(set, type, pos,
				&isl_basic_map_dim_has_upper_bound);
}

/* Does "map" have a bound (according to "fn") for all of its basic maps?
 */
static isl_bool has_bound(__isl_keep isl_map *map,
	enum isl_dim_type type, unsigned pos,
	isl_bool (*fn)(__isl_keep isl_basic_map *bmap,
		  enum isl_dim_type type, unsigned pos))
{
	int i;

	if (!map)
		return isl_bool_error;

	for (i = 0; i < map->n; ++i) {
		isl_bool bounded;
		bounded = fn(map->p[i], type, pos);
		if (bounded < 0 || !bounded)
			return bounded;
	}

	return isl_bool_true;
}

/* Return 1 if the specified dim has a lower bound (in each of its basic sets).
 */
isl_bool isl_set_dim_has_lower_bound(__isl_keep isl_set *set,
	enum isl_dim_type type, unsigned pos)
{
	return has_bound(set, type, pos, &isl_basic_map_dim_has_lower_bound);
}

/* Return 1 if the specified dim has an upper bound (in each of its basic sets).
 */
isl_bool isl_set_dim_has_upper_bound(__isl_keep isl_set *set,
	enum isl_dim_type type, unsigned pos)
{
	return has_bound(set, type, pos, &isl_basic_map_dim_has_upper_bound);
}

/* For each of the "n" variables starting at "first", determine
 * the sign of the variable and put the results in the first "n"
 * elements of the array "signs".
 * Sign
 *	1 means that the variable is non-negative
 *	-1 means that the variable is non-positive
 *	0 means the variable attains both positive and negative values.
 */
isl_stat isl_basic_set_vars_get_sign(__isl_keep isl_basic_set *bset,
	unsigned first, unsigned n, int *signs)
{
	isl_vec *bound = NULL;
	struct isl_tab *tab = NULL;
	struct isl_tab_undo *snap;
	int i;
	isl_size total;

	total = isl_basic_set_dim(bset, isl_dim_all);
	if (total < 0 || !signs)
		return isl_stat_error;

	bound = isl_vec_alloc(bset->ctx, 1 + total);
	tab = isl_tab_from_basic_set(bset, 0);
	if (!bound || !tab)
		goto error;

	isl_seq_clr(bound->el, bound->size);
	isl_int_set_si(bound->el[0], -1);

	snap = isl_tab_snap(tab);
	for (i = 0; i < n; ++i) {
		int empty;

		isl_int_set_si(bound->el[1 + first + i], -1);
		if (isl_tab_add_ineq(tab, bound->el) < 0)
			goto error;
		empty = tab->empty;
		isl_int_set_si(bound->el[1 + first + i], 0);
		if (isl_tab_rollback(tab, snap) < 0)
			goto error;

		if (empty) {
			signs[i] = 1;
			continue;
		}

		isl_int_set_si(bound->el[1 + first + i], 1);
		if (isl_tab_add_ineq(tab, bound->el) < 0)
			goto error;
		empty = tab->empty;
		isl_int_set_si(bound->el[1 + first + i], 0);
		if (isl_tab_rollback(tab, snap) < 0)
			goto error;

		signs[i] = empty ? -1 : 0;
	}

	isl_tab_free(tab);
	isl_vec_free(bound);
	return isl_stat_ok;
error:
	isl_tab_free(tab);
	isl_vec_free(bound);
	return isl_stat_error;
}

isl_stat isl_basic_set_dims_get_sign(__isl_keep isl_basic_set *bset,
	enum isl_dim_type type, unsigned first, unsigned n, int *signs)
{
	if (!bset || !signs)
		return isl_stat_error;
	if (isl_basic_set_check_range(bset, type, first, n) < 0)
		return isl_stat_error;

	first += pos(bset->dim, type) - 1;
	return isl_basic_set_vars_get_sign(bset, first, n, signs);
}

/* Is it possible for the integer division "div" to depend (possibly
 * indirectly) on any output dimensions?
 *
 * If the div is undefined, then we conservatively assume that it
 * may depend on them.
 * Otherwise, we check if it actually depends on them or on any integer
 * divisions that may depend on them.
 */
static isl_bool div_may_involve_output(__isl_keep isl_basic_map *bmap, int div)
{
	int i;
	isl_size n_out, n_div;
	unsigned o_out, o_div;

	if (isl_int_is_zero(bmap->div[div][0]))
		return isl_bool_true;

	n_out = isl_basic_map_dim(bmap, isl_dim_out);
	if (n_out < 0)
		return isl_bool_error;
	o_out = isl_basic_map_offset(bmap, isl_dim_out);

	if (isl_seq_first_non_zero(bmap->div[div] + 1 + o_out, n_out) != -1)
		return isl_bool_true;

	n_div = isl_basic_map_dim(bmap, isl_dim_div);
	if (n_div < 0)
		return isl_bool_error;
	o_div = isl_basic_map_offset(bmap, isl_dim_div);

	for (i = 0; i < n_div; ++i) {
		isl_bool may_involve;

		if (isl_int_is_zero(bmap->div[div][1 + o_div + i]))
			continue;
		may_involve = div_may_involve_output(bmap, i);
		if (may_involve < 0 || may_involve)
			return may_involve;
	}

	return isl_bool_false;
}

/* Return the first integer division of "bmap" in the range
 * [first, first + n[ that may depend on any output dimensions and
 * that has a non-zero coefficient in "c" (where the first coefficient
 * in "c" corresponds to integer division "first").
 */
static int first_div_may_involve_output(__isl_keep isl_basic_map *bmap,
	isl_int *c, int first, int n)
{
	int k;

	if (!bmap)
		return -1;

	for (k = first; k < first + n; ++k) {
		isl_bool may_involve;

		if (isl_int_is_zero(c[k]))
			continue;
		may_involve = div_may_involve_output(bmap, k);
		if (may_involve < 0)
			return -1;
		if (may_involve)
			return k;
	}

	return first + n;
}

/* Look for a pair of inequality constraints in "bmap" of the form
 *
 *	-l + i >= 0		or		i >= l
 * and
 *	n + l - i >= 0		or		i <= l + n
 *
 * with n < "m" and i the output dimension at position "pos".
 * (Note that n >= 0 as otherwise the two constraints would conflict.)
 * Furthermore, "l" is only allowed to involve parameters, input dimensions
 * and earlier output dimensions, as well as integer divisions that do
 * not involve any of the output dimensions.
 *
 * Return the index of the first inequality constraint or bmap->n_ineq
 * if no such pair can be found.
 */
static int find_modulo_constraint_pair(__isl_keep isl_basic_map *bmap,
	int pos, isl_int m)
{
	int i, j;
	isl_ctx *ctx;
	isl_size total;
	isl_size n_div, n_out;
	unsigned o_div, o_out;
	int less;

	total = isl_basic_map_dim(bmap, isl_dim_all);
	n_out = isl_basic_map_dim(bmap, isl_dim_out);
	n_div = isl_basic_map_dim(bmap, isl_dim_div);
	if (total < 0 || n_out < 0 || n_div < 0)
		return -1;

	ctx = isl_basic_map_get_ctx(bmap);
	o_out = isl_basic_map_offset(bmap, isl_dim_out);
	o_div = isl_basic_map_offset(bmap, isl_dim_div);
	for (i = 0; i < bmap->n_ineq; ++i) {
		if (!isl_int_abs_eq(bmap->ineq[i][o_out + pos], ctx->one))
			continue;
		if (isl_seq_first_non_zero(bmap->ineq[i] + o_out + pos + 1,
					n_out - (pos + 1)) != -1)
			continue;
		if (first_div_may_involve_output(bmap, bmap->ineq[i] + o_div,
						0, n_div) < n_div)
			continue;
		for (j = i + 1; j < bmap->n_ineq; ++j) {
			if (!isl_int_abs_eq(bmap->ineq[j][o_out + pos],
					    ctx->one))
				continue;
			if (!isl_seq_is_neg(bmap->ineq[i] + 1,
					    bmap->ineq[j] + 1, total))
				continue;
			break;
		}
		if (j >= bmap->n_ineq)
			continue;
		isl_int_add(bmap->ineq[i][0],
			    bmap->ineq[i][0], bmap->ineq[j][0]);
		less = isl_int_abs_lt(bmap->ineq[i][0], m);
		isl_int_sub(bmap->ineq[i][0],
			    bmap->ineq[i][0], bmap->ineq[j][0]);
		if (!less)
			continue;
		if (isl_int_is_one(bmap->ineq[i][o_out + pos]))
			return i;
		else
			return j;
	}

	return bmap->n_ineq;
}

/* Return the index of the equality of "bmap" that defines
 * the output dimension "pos" in terms of earlier dimensions.
 * The equality may also involve integer divisions, as long
 * as those integer divisions are defined in terms of
 * parameters or input dimensions.
 * In this case, *div is set to the number of integer divisions and
 * *ineq is set to the number of inequality constraints (provided
 * div and ineq are not NULL).
 *
 * The equality may also involve a single integer division involving
 * the output dimensions (typically only output dimension "pos") as
 * long as the coefficient of output dimension "pos" is 1 or -1 and
 * there is a pair of constraints i >= l and i <= l + n, with i referring
 * to output dimension "pos", l an expression involving only earlier
 * dimensions and n smaller than the coefficient of the integer division
 * in the equality.  In this case, the output dimension can be defined
 * in terms of a modulo expression that does not involve the integer division.
 * *div is then set to this single integer division and
 * *ineq is set to the index of constraint i >= l.
 *
 * Return bmap->n_eq if there is no such equality.
 * Return -1 on error.
 */
int isl_basic_map_output_defining_equality(__isl_keep isl_basic_map *bmap,
	int pos, int *div, int *ineq)
{
	int j, k, l;
	isl_size n_div, n_out;
	unsigned o_div, o_out;

	n_out = isl_basic_map_dim(bmap, isl_dim_out);
	n_div = isl_basic_map_dim(bmap, isl_dim_div);
	if (n_out < 0 || n_div < 0)
		return -1;

	o_out = isl_basic_map_offset(bmap, isl_dim_out);
	o_div = isl_basic_map_offset(bmap, isl_dim_div);

	if (ineq)
		*ineq = bmap->n_ineq;
	if (div)
		*div = n_div;
	for (j = 0; j < bmap->n_eq; ++j) {
		if (isl_int_is_zero(bmap->eq[j][o_out + pos]))
			continue;
		if (isl_seq_first_non_zero(bmap->eq[j] + o_out + pos + 1,
					n_out - (pos + 1)) != -1)
			continue;
		k = first_div_may_involve_output(bmap, bmap->eq[j] + o_div,
						0, n_div);
		if (k >= n_div)
			return j;
		if (!isl_int_is_one(bmap->eq[j][o_out + pos]) &&
		    !isl_int_is_negone(bmap->eq[j][o_out + pos]))
			continue;
		if (first_div_may_involve_output(bmap, bmap->eq[j] + o_div,
						k + 1, n_div - (k+1)) < n_div)
			continue;
		l = find_modulo_constraint_pair(bmap, pos,
						bmap->eq[j][o_div + k]);
		if (l < 0)
			return -1;
		if (l >= bmap->n_ineq)
			continue;
		if (div)
			*div = k;
		if (ineq)
			*ineq = l;
		return j;
	}

	return bmap->n_eq;
}

/* Check if the given basic map is obviously single-valued.
 * In particular, for each output dimension, check that there is
 * an equality that defines the output dimension in terms of
 * earlier dimensions.
 */
isl_bool isl_basic_map_plain_is_single_valued(__isl_keep isl_basic_map *bmap)
{
	int i;
	isl_size n_out;

	n_out = isl_basic_map_dim(bmap, isl_dim_out);
	if (n_out < 0)
		return isl_bool_error;

	for (i = 0; i < n_out; ++i) {
		int eq;

		eq = isl_basic_map_output_defining_equality(bmap, i,
							    NULL, NULL);
		if (eq < 0)
			return isl_bool_error;
		if (eq >= bmap->n_eq)
			return isl_bool_false;
	}

	return isl_bool_true;
}

/* Check if the given basic map is single-valued.
 * We simply compute
 *
 *	M \circ M^-1
 *
 * and check if the result is a subset of the identity mapping.
 */
isl_bool isl_basic_map_is_single_valued(__isl_keep isl_basic_map *bmap)
{
	isl_space *space;
	isl_basic_map *test;
	isl_basic_map *id;
	isl_bool sv;

	sv = isl_basic_map_plain_is_single_valued(bmap);
	if (sv < 0 || sv)
		return sv;

	test = isl_basic_map_reverse(isl_basic_map_copy(bmap));
	test = isl_basic_map_apply_range(test, isl_basic_map_copy(bmap));

	space = isl_basic_map_get_space(bmap);
	space = isl_space_map_from_set(isl_space_range(space));
	id = isl_basic_map_identity(space);

	sv = isl_basic_map_is_subset(test, id);

	isl_basic_map_free(test);
	isl_basic_map_free(id);

	return sv;
}

/* Check if the given map is obviously single-valued.
 */
isl_bool isl_map_plain_is_single_valued(__isl_keep isl_map *map)
{
	if (!map)
		return isl_bool_error;
	if (map->n == 0)
		return isl_bool_true;
	if (map->n >= 2)
		return isl_bool_false;

	return isl_basic_map_plain_is_single_valued(map->p[0]);
}

/* Check if the given map is single-valued.
 * We simply compute
 *
 *	M \circ M^-1
 *
 * and check if the result is a subset of the identity mapping.
 */
isl_bool isl_map_is_single_valued(__isl_keep isl_map *map)
{
	isl_space *dim;
	isl_map *test;
	isl_map *id;
	isl_bool sv;

	sv = isl_map_plain_is_single_valued(map);
	if (sv < 0 || sv)
		return sv;

	test = isl_map_reverse(isl_map_copy(map));
	test = isl_map_apply_range(test, isl_map_copy(map));

	dim = isl_space_map_from_set(isl_space_range(isl_map_get_space(map)));
	id = isl_map_identity(dim);

	sv = isl_map_is_subset(test, id);

	isl_map_free(test);
	isl_map_free(id);

	return sv;
}

isl_bool isl_map_is_injective(__isl_keep isl_map *map)
{
	isl_bool in;

	map = isl_map_copy(map);
	map = isl_map_reverse(map);
	in = isl_map_is_single_valued(map);
	isl_map_free(map);

	return in;
}

/* Check if the given map is obviously injective.
 */
isl_bool isl_map_plain_is_injective(__isl_keep isl_map *map)
{
	isl_bool in;

	map = isl_map_copy(map);
	map = isl_map_reverse(map);
	in = isl_map_plain_is_single_valued(map);
	isl_map_free(map);

	return in;
}

isl_bool isl_map_is_bijective(__isl_keep isl_map *map)
{
	isl_bool sv;

	sv = isl_map_is_single_valued(map);
	if (sv < 0 || !sv)
		return sv;

	return isl_map_is_injective(map);
}

isl_bool isl_set_is_singleton(__isl_keep isl_set *set)
{
	return isl_map_is_single_valued(set_to_map(set));
}

/* Does "map" only map elements to themselves?
 *
 * If the domain and range spaces are different, then "map"
 * is considered not to be an identity relation, even if it is empty.
 * Otherwise, construct the maximal identity relation and
 * check whether "map" is a subset of this relation.
 */
isl_bool isl_map_is_identity(__isl_keep isl_map *map)
{
	isl_space *space;
	isl_map *id;
	isl_bool equal, is_identity;

	space = isl_map_get_space(map);
	equal = isl_space_tuple_is_equal(space, isl_dim_in, space, isl_dim_out);
	isl_space_free(space);
	if (equal < 0 || !equal)
		return equal;

	id = isl_map_identity(isl_map_get_space(map));
	is_identity = isl_map_is_subset(map, id);
	isl_map_free(id);

	return is_identity;
}

int isl_map_is_translation(__isl_keep isl_map *map)
{
	int ok;
	isl_set *delta;

	delta = isl_map_deltas(isl_map_copy(map));
	ok = isl_set_is_singleton(delta);
	isl_set_free(delta);

	return ok;
}

static int unique(isl_int *p, unsigned pos, unsigned len)
{
	if (isl_seq_first_non_zero(p, pos) != -1)
		return 0;
	if (isl_seq_first_non_zero(p + pos + 1, len - pos - 1) != -1)
		return 0;
	return 1;
}

isl_bool isl_basic_set_is_box(__isl_keep isl_basic_set *bset)
{
	int i, j;
	isl_size nvar, n_div;
	unsigned ovar;

	n_div = isl_basic_set_dim(bset, isl_dim_div);
	if (n_div < 0)
		return isl_bool_error;
	if (n_div != 0)
		return isl_bool_false;

	nvar = isl_basic_set_dim(bset, isl_dim_set);
	if (nvar < 0)
		return isl_bool_error;
	ovar = isl_space_offset(bset->dim, isl_dim_set);
	for (j = 0; j < nvar; ++j) {
		int lower = 0, upper = 0;
		for (i = 0; i < bset->n_eq; ++i) {
			if (isl_int_is_zero(bset->eq[i][1 + ovar + j]))
				continue;
			if (!unique(bset->eq[i] + 1 + ovar, j, nvar))
				return isl_bool_false;
			break;
		}
		if (i < bset->n_eq)
			continue;
		for (i = 0; i < bset->n_ineq; ++i) {
			if (isl_int_is_zero(bset->ineq[i][1 + ovar + j]))
				continue;
			if (!unique(bset->ineq[i] + 1 + ovar, j, nvar))
				return isl_bool_false;
			if (isl_int_is_pos(bset->ineq[i][1 + ovar + j]))
				lower = 1;
			else
				upper = 1;
		}
		if (!lower || !upper)
			return isl_bool_false;
	}

	return isl_bool_true;
}

isl_bool isl_set_is_box(__isl_keep isl_set *set)
{
	if (!set)
		return isl_bool_error;
	if (set->n != 1)
		return isl_bool_false;

	return isl_basic_set_is_box(set->p[0]);
}

isl_bool isl_basic_set_is_wrapping(__isl_keep isl_basic_set *bset)
{
	if (!bset)
		return isl_bool_error;
	
	return isl_space_is_wrapping(bset->dim);
}

isl_bool isl_set_is_wrapping(__isl_keep isl_set *set)
{
	if (!set)
		return isl_bool_error;
	
	return isl_space_is_wrapping(set->dim);
}

/* Modify the space of "map" through a call to "change".
 * If "can_change" is set (not NULL), then first call it to check
 * if the modification is allowed, printing the error message "cannot_change"
 * if it is not.
 */
static __isl_give isl_map *isl_map_change_space(__isl_take isl_map *map,
	isl_bool (*can_change)(__isl_keep isl_map *map),
	const char *cannot_change,
	__isl_give isl_space *(*change)(__isl_take isl_space *space))
{
	isl_bool ok;
	isl_space *space;

	if (!map)
		return NULL;

	ok = can_change ? can_change(map) : isl_bool_true;
	if (ok < 0)
		return isl_map_free(map);
	if (!ok)
		isl_die(isl_map_get_ctx(map), isl_error_invalid, cannot_change,
			return isl_map_free(map));

	space = change(isl_map_get_space(map));
	map = isl_map_reset_space(map, space);

	return map;
}

/* Is the domain of "map" a wrapped relation?
 */
isl_bool isl_map_domain_is_wrapping(__isl_keep isl_map *map)
{
	if (!map)
		return isl_bool_error;

	return isl_space_domain_is_wrapping(map->dim);
}

/* Does "map" have a wrapped relation in both domain and range?
 */
isl_bool isl_map_is_product(__isl_keep isl_map *map)
{
	return isl_space_is_product(isl_map_peek_space(map));
}

/* Is the range of "map" a wrapped relation?
 */
isl_bool isl_map_range_is_wrapping(__isl_keep isl_map *map)
{
	if (!map)
		return isl_bool_error;

	return isl_space_range_is_wrapping(map->dim);
}

__isl_give isl_basic_set *isl_basic_map_wrap(__isl_take isl_basic_map *bmap)
{
	bmap = isl_basic_map_cow(bmap);
	if (!bmap)
		return NULL;

	bmap->dim = isl_space_wrap(bmap->dim);
	if (!bmap->dim)
		goto error;

	bmap = isl_basic_map_finalize(bmap);

	return bset_from_bmap(bmap);
error:
	isl_basic_map_free(bmap);
	return NULL;
}

/* Given a map A -> B, return the set (A -> B).
 */
__isl_give isl_set *isl_map_wrap(__isl_take isl_map *map)
{
	return isl_map_change_space(map, NULL, NULL, &isl_space_wrap);
}

__isl_give isl_basic_map *isl_basic_set_unwrap(__isl_take isl_basic_set *bset)
{
	bset = isl_basic_set_cow(bset);
	if (!bset)
		return NULL;

	bset->dim = isl_space_unwrap(bset->dim);
	if (!bset->dim)
		goto error;

	bset = isl_basic_set_finalize(bset);

	return bset_to_bmap(bset);
error:
	isl_basic_set_free(bset);
	return NULL;
}

/* Given a set (A -> B), return the map A -> B.
 * Error out if "set" is not of the form (A -> B).
 */
__isl_give isl_map *isl_set_unwrap(__isl_take isl_set *set)
{
	return isl_map_change_space(set, &isl_set_is_wrapping,
				    "not a wrapping set", &isl_space_unwrap);
}

__isl_give isl_basic_map *isl_basic_map_reset(__isl_take isl_basic_map *bmap,
	enum isl_dim_type type)
{
	if (!bmap)
		return NULL;

	if (!isl_space_is_named_or_nested(bmap->dim, type))
		return bmap;

	bmap = isl_basic_map_cow(bmap);
	if (!bmap)
		return NULL;

	bmap->dim = isl_space_reset(bmap->dim, type);
	if (!bmap->dim)
		goto error;

	bmap = isl_basic_map_finalize(bmap);

	return bmap;
error:
	isl_basic_map_free(bmap);
	return NULL;
}

__isl_give isl_map *isl_map_reset(__isl_take isl_map *map,
	enum isl_dim_type type)
{
	int i;

	if (!map)
		return NULL;

	if (!isl_space_is_named_or_nested(map->dim, type))
		return map;

	map = isl_map_cow(map);
	if (!map)
		return NULL;

	for (i = 0; i < map->n; ++i) {
		map->p[i] = isl_basic_map_reset(map->p[i], type);
		if (!map->p[i])
			goto error;
	}
	map->dim = isl_space_reset(map->dim, type);
	if (!map->dim)
		goto error;

	return map;
error:
	isl_map_free(map);
	return NULL;
}

__isl_give isl_basic_map *isl_basic_map_flatten(__isl_take isl_basic_map *bmap)
{
	if (!bmap)
		return NULL;

	if (!bmap->dim->nested[0] && !bmap->dim->nested[1])
		return bmap;

	bmap = isl_basic_map_cow(bmap);
	if (!bmap)
		return NULL;

	bmap->dim = isl_space_flatten(bmap->dim);
	if (!bmap->dim)
		goto error;

	bmap = isl_basic_map_finalize(bmap);

	return bmap;
error:
	isl_basic_map_free(bmap);
	return NULL;
}

__isl_give isl_basic_set *isl_basic_set_flatten(__isl_take isl_basic_set *bset)
{
	return bset_from_bmap(isl_basic_map_flatten(bset_to_bmap(bset)));
}

__isl_give isl_basic_map *isl_basic_map_flatten_domain(
	__isl_take isl_basic_map *bmap)
{
	if (!bmap)
		return NULL;

	if (!bmap->dim->nested[0])
		return bmap;

	bmap = isl_basic_map_cow(bmap);
	if (!bmap)
		return NULL;

	bmap->dim = isl_space_flatten_domain(bmap->dim);
	if (!bmap->dim)
		goto error;

	bmap = isl_basic_map_finalize(bmap);

	return bmap;
error:
	isl_basic_map_free(bmap);
	return NULL;
}

__isl_give isl_basic_map *isl_basic_map_flatten_range(
	__isl_take isl_basic_map *bmap)
{
	if (!bmap)
		return NULL;

	if (!bmap->dim->nested[1])
		return bmap;

	bmap = isl_basic_map_cow(bmap);
	if (!bmap)
		return NULL;

	bmap->dim = isl_space_flatten_range(bmap->dim);
	if (!bmap->dim)
		goto error;

	bmap = isl_basic_map_finalize(bmap);

	return bmap;
error:
	isl_basic_map_free(bmap);
	return NULL;
}

/* Remove any internal structure from the spaces of domain and range of "map".
 */
__isl_give isl_map *isl_map_flatten(__isl_take isl_map *map)
{
	if (!map)
		return NULL;

	if (!map->dim->nested[0] && !map->dim->nested[1])
		return map;

	return isl_map_change_space(map, NULL, NULL, &isl_space_flatten);
}

__isl_give isl_set *isl_set_flatten(__isl_take isl_set *set)
{
	return set_from_map(isl_map_flatten(set_to_map(set)));
}

__isl_give isl_map *isl_set_flatten_map(__isl_take isl_set *set)
{
	isl_space *space, *flat_space;
	isl_map *map;

	space = isl_set_get_space(set);
	flat_space = isl_space_flatten(isl_space_copy(space));
	map = isl_map_identity(isl_space_join(isl_space_reverse(space),
						flat_space));
	map = isl_map_intersect_domain(map, set);

	return map;
}

/* Remove any internal structure from the space of the domain of "map".
 */
__isl_give isl_map *isl_map_flatten_domain(__isl_take isl_map *map)
{
	if (!map)
		return NULL;

	if (!map->dim->nested[0])
		return map;

	return isl_map_change_space(map, NULL, NULL, &isl_space_flatten_domain);
}

/* Remove any internal structure from the space of the range of "map".
 */
__isl_give isl_map *isl_map_flatten_range(__isl_take isl_map *map)
{
	if (!map)
		return NULL;

	if (!map->dim->nested[1])
		return map;

	return isl_map_change_space(map, NULL, NULL, &isl_space_flatten_range);
}

/* Reorder the dimensions of "bmap" according to the given dim_map
 * and set the dimension specification to "space" and
 * perform Gaussian elimination on the result.
 */
__isl_give isl_basic_map *isl_basic_map_realign(__isl_take isl_basic_map *bmap,
	__isl_take isl_space *space, __isl_take struct isl_dim_map *dim_map)
{
	isl_basic_map *res;
	unsigned flags;
	isl_size n_div;

	n_div = isl_basic_map_dim(bmap, isl_dim_div);
	if (n_div < 0 || !space || !dim_map)
		goto error;

	flags = bmap->flags;
	ISL_FL_CLR(flags, ISL_BASIC_MAP_FINAL);
	ISL_FL_CLR(flags, ISL_BASIC_MAP_SORTED);
	ISL_FL_CLR(flags, ISL_BASIC_MAP_NORMALIZED_DIVS);
	res = isl_basic_map_alloc_space(space, n_div, bmap->n_eq, bmap->n_ineq);
	res = isl_basic_map_add_constraints_dim_map(res, bmap, dim_map);
	if (res)
		res->flags = flags;
	res = isl_basic_map_gauss(res, NULL);
	res = isl_basic_map_finalize(res);
	return res;
error:
	isl_dim_map_free(dim_map);
	isl_basic_map_free(bmap);
	isl_space_free(space);
	return NULL;
}

/* Reorder the dimensions of "map" according to given reordering.
 */
__isl_give isl_map *isl_map_realign(__isl_take isl_map *map,
	__isl_take isl_reordering *r)
{
	int i;
	struct isl_dim_map *dim_map;

	map = isl_map_cow(map);
	dim_map = isl_dim_map_from_reordering(r);
	if (!map || !r || !dim_map)
		goto error;

	for (i = 0; i < map->n; ++i) {
		struct isl_dim_map *dim_map_i;
		isl_space *space;

		dim_map_i = isl_dim_map_extend(dim_map, map->p[i]);

		space = isl_reordering_get_space(r);
		map->p[i] = isl_basic_map_realign(map->p[i], space, dim_map_i);

		if (!map->p[i])
			goto error;
	}

	map = isl_map_reset_space(map, isl_reordering_get_space(r));
	map = isl_map_unmark_normalized(map);

	isl_reordering_free(r);
	isl_dim_map_free(dim_map);
	return map;
error:
	isl_dim_map_free(dim_map);
	isl_map_free(map);
	isl_reordering_free(r);
	return NULL;
}

__isl_give isl_set *isl_set_realign(__isl_take isl_set *set,
	__isl_take isl_reordering *r)
{
	return set_from_map(isl_map_realign(set_to_map(set), r));
}

__isl_give isl_map *isl_map_align_params(__isl_take isl_map *map,
	__isl_take isl_space *model)
{
	isl_ctx *ctx;
	isl_bool aligned;

	if (!map || !model)
		goto error;

	ctx = isl_space_get_ctx(model);
	if (!isl_space_has_named_params(model))
		isl_die(ctx, isl_error_invalid,
			"model has unnamed parameters", goto error);
	if (isl_map_check_named_params(map) < 0)
		goto error;
	aligned = isl_map_space_has_equal_params(map, model);
	if (aligned < 0)
		goto error;
	if (!aligned) {
		isl_reordering *exp;

		exp = isl_parameter_alignment_reordering(map->dim, model);
		exp = isl_reordering_extend_space(exp, isl_map_get_space(map));
		map = isl_map_realign(map, exp);
	}

	isl_space_free(model);
	return map;
error:
	isl_space_free(model);
	isl_map_free(map);
	return NULL;
}

__isl_give isl_set *isl_set_align_params(__isl_take isl_set *set,
	__isl_take isl_space *model)
{
	return isl_map_align_params(set, model);
}

/* Align the parameters of "bmap" to those of "model", introducing
 * additional parameters if needed.
 */
__isl_give isl_basic_map *isl_basic_map_align_params(
	__isl_take isl_basic_map *bmap, __isl_take isl_space *model)
{
	isl_ctx *ctx;
	isl_bool equal_params;

	if (!bmap || !model)
		goto error;

	ctx = isl_space_get_ctx(model);
	if (!isl_space_has_named_params(model))
		isl_die(ctx, isl_error_invalid,
			"model has unnamed parameters", goto error);
	if (isl_basic_map_check_named_params(bmap) < 0)
		goto error;
	equal_params = isl_space_has_equal_params(bmap->dim, model);
	if (equal_params < 0)
		goto error;
	if (!equal_params) {
		isl_reordering *exp;
		struct isl_dim_map *dim_map;

		exp = isl_parameter_alignment_reordering(bmap->dim, model);
		exp = isl_reordering_extend_space(exp,
					isl_basic_map_get_space(bmap));
		dim_map = isl_dim_map_from_reordering(exp);
		bmap = isl_basic_map_realign(bmap,
				    isl_reordering_get_space(exp),
				    isl_dim_map_extend(dim_map, bmap));
		isl_reordering_free(exp);
		isl_dim_map_free(dim_map);
	}

	isl_space_free(model);
	return bmap;
error:
	isl_space_free(model);
	isl_basic_map_free(bmap);
	return NULL;
}

/* Do "bset" and "space" have the same parameters?
 */
isl_bool isl_basic_set_space_has_equal_params(__isl_keep isl_basic_set *bset,
	__isl_keep isl_space *space)
{
	isl_space *bset_space;

	bset_space = isl_basic_set_peek_space(bset);
	return isl_space_has_equal_params(bset_space, space);
}

/* Do "map" and "space" have the same parameters?
 */
isl_bool isl_map_space_has_equal_params(__isl_keep isl_map *map,
	__isl_keep isl_space *space)
{
	isl_space *map_space;

	map_space = isl_map_peek_space(map);
	return isl_space_has_equal_params(map_space, space);
}

/* Do "set" and "space" have the same parameters?
 */
isl_bool isl_set_space_has_equal_params(__isl_keep isl_set *set,
	__isl_keep isl_space *space)
{
	return isl_map_space_has_equal_params(set_to_map(set), space);
}

/* Align the parameters of "bset" to those of "model", introducing
 * additional parameters if needed.
 */
__isl_give isl_basic_set *isl_basic_set_align_params(
	__isl_take isl_basic_set *bset, __isl_take isl_space *model)
{
	return isl_basic_map_align_params(bset, model);
}

/* Drop all parameters not referenced by "map".
 */
__isl_give isl_map *isl_map_drop_unused_params(__isl_take isl_map *map)
{
	int i;
	isl_size n;

	n = isl_map_dim(map, isl_dim_param);
	if (isl_map_check_named_params(map) < 0 || n < 0)
		return isl_map_free(map);

	for (i = n - 1; i >= 0; i--) {
		isl_bool involves;

		involves = isl_map_involves_dims(map, isl_dim_param, i, 1);
		if (involves < 0)
			return isl_map_free(map);
		if (!involves)
			map = isl_map_project_out(map, isl_dim_param, i, 1);
	}

	return map;
}

/* Drop all parameters not referenced by "set".
 */
__isl_give isl_set *isl_set_drop_unused_params(
	__isl_take isl_set *set)
{
	return set_from_map(isl_map_drop_unused_params(set_to_map(set)));
}

/* Drop all parameters not referenced by "bmap".
 */
__isl_give isl_basic_map *isl_basic_map_drop_unused_params(
	__isl_take isl_basic_map *bmap)
{
	isl_size nparam;
	int i;

	nparam = isl_basic_map_dim(bmap, isl_dim_param);
	if (nparam < 0 || isl_basic_map_check_named_params(bmap) < 0)
		return isl_basic_map_free(bmap);

	for (i = nparam - 1; i >= 0; i--) {
		isl_bool involves;

		involves = isl_basic_map_involves_dims(bmap,
							isl_dim_param, i, 1);
		if (involves < 0)
			return isl_basic_map_free(bmap);
		if (!involves)
			bmap = isl_basic_map_drop(bmap, isl_dim_param, i, 1);
	}

	return bmap;
}

/* Drop all parameters not referenced by "bset".
 */
__isl_give isl_basic_set *isl_basic_set_drop_unused_params(
	__isl_take isl_basic_set *bset)
{
	return bset_from_bmap(isl_basic_map_drop_unused_params(
							bset_to_bmap(bset)));
}

__isl_give isl_mat *isl_basic_map_equalities_matrix(
		__isl_keep isl_basic_map *bmap, enum isl_dim_type c1,
		enum isl_dim_type c2, enum isl_dim_type c3,
		enum isl_dim_type c4, enum isl_dim_type c5)
{
	enum isl_dim_type c[5] = { c1, c2, c3, c4, c5 };
	struct isl_mat *mat;
	int i, j, k;
	int pos;
	isl_size total;

	total = isl_basic_map_dim(bmap, isl_dim_all);
	if (total < 0)
		return NULL;
	mat = isl_mat_alloc(bmap->ctx, bmap->n_eq, total + 1);
	if (!mat)
		return NULL;
	for (i = 0; i < bmap->n_eq; ++i)
		for (j = 0, pos = 0; j < 5; ++j) {
			int off = isl_basic_map_offset(bmap, c[j]);
			isl_size dim = isl_basic_map_dim(bmap, c[j]);
			if (dim < 0)
				return isl_mat_free(mat);
			for (k = 0; k < dim; ++k) {
				isl_int_set(mat->row[i][pos],
					    bmap->eq[i][off + k]);
				++pos;
			}
		}

	return mat;
}

__isl_give isl_mat *isl_basic_map_inequalities_matrix(
		__isl_keep isl_basic_map *bmap, enum isl_dim_type c1,
		enum isl_dim_type c2, enum isl_dim_type c3,
		enum isl_dim_type c4, enum isl_dim_type c5)
{
	enum isl_dim_type c[5] = { c1, c2, c3, c4, c5 };
	struct isl_mat *mat;
	int i, j, k;
	int pos;
	isl_size total;

	total = isl_basic_map_dim(bmap, isl_dim_all);
	if (total < 0)
		return NULL;
	mat = isl_mat_alloc(bmap->ctx, bmap->n_ineq, total + 1);
	if (!mat)
		return NULL;
	for (i = 0; i < bmap->n_ineq; ++i)
		for (j = 0, pos = 0; j < 5; ++j) {
			int off = isl_basic_map_offset(bmap, c[j]);
			isl_size dim = isl_basic_map_dim(bmap, c[j]);
			if (dim < 0)
				return isl_mat_free(mat);
			for (k = 0; k < dim; ++k) {
				isl_int_set(mat->row[i][pos],
					    bmap->ineq[i][off + k]);
				++pos;
			}
		}

	return mat;
}

__isl_give isl_basic_map *isl_basic_map_from_constraint_matrices(
	__isl_take isl_space *space,
	__isl_take isl_mat *eq, __isl_take isl_mat *ineq, enum isl_dim_type c1,
	enum isl_dim_type c2, enum isl_dim_type c3,
	enum isl_dim_type c4, enum isl_dim_type c5)
{
	enum isl_dim_type c[5] = { c1, c2, c3, c4, c5 };
	isl_basic_map *bmap = NULL;
	isl_size dim;
	unsigned total;
	unsigned extra;
	int i, j, k, l;
	int pos;

	dim = isl_space_dim(space, isl_dim_all);
	if (dim < 0 || !eq || !ineq)
		goto error;

	if (eq->n_col != ineq->n_col)
		isl_die(space->ctx, isl_error_invalid,
			"equalities and inequalities matrices should have "
			"same number of columns", goto error);

	total = 1 + dim;

	if (eq->n_col < total)
		isl_die(space->ctx, isl_error_invalid,
			"number of columns too small", goto error);

	extra = eq->n_col - total;

	bmap = isl_basic_map_alloc_space(isl_space_copy(space), extra,
				       eq->n_row, ineq->n_row);
	if (!bmap)
		goto error;
	for (i = 0; i < extra; ++i) {
		k = isl_basic_map_alloc_div(bmap);
		if (k < 0)
			goto error;
		isl_int_set_si(bmap->div[k][0], 0);
	}
	for (i = 0; i < eq->n_row; ++i) {
		l = isl_basic_map_alloc_equality(bmap);
		if (l < 0)
			goto error;
		for (j = 0, pos = 0; j < 5; ++j) {
			int off = isl_basic_map_offset(bmap, c[j]);
			isl_size dim = isl_basic_map_dim(bmap, c[j]);
			if (dim < 0)
				goto error;
			for (k = 0; k < dim; ++k) {
				isl_int_set(bmap->eq[l][off + k], 
					    eq->row[i][pos]);
				++pos;
			}
		}
	}
	for (i = 0; i < ineq->n_row; ++i) {
		l = isl_basic_map_alloc_inequality(bmap);
		if (l < 0)
			goto error;
		for (j = 0, pos = 0; j < 5; ++j) {
			int off = isl_basic_map_offset(bmap, c[j]);
			isl_size dim = isl_basic_map_dim(bmap, c[j]);
			if (dim < 0)
				goto error;
			for (k = 0; k < dim; ++k) {
				isl_int_set(bmap->ineq[l][off + k], 
					    ineq->row[i][pos]);
				++pos;
			}
		}
	}

	isl_space_free(space);
	isl_mat_free(eq);
	isl_mat_free(ineq);

	bmap = isl_basic_map_simplify(bmap);
	return isl_basic_map_finalize(bmap);
error:
	isl_space_free(space);
	isl_mat_free(eq);
	isl_mat_free(ineq);
	isl_basic_map_free(bmap);
	return NULL;
}

__isl_give isl_mat *isl_basic_set_equalities_matrix(
	__isl_keep isl_basic_set *bset, enum isl_dim_type c1,
	enum isl_dim_type c2, enum isl_dim_type c3, enum isl_dim_type c4)
{
	return isl_basic_map_equalities_matrix(bset_to_bmap(bset),
						c1, c2, c3, c4, isl_dim_in);
}

__isl_give isl_mat *isl_basic_set_inequalities_matrix(
	__isl_keep isl_basic_set *bset, enum isl_dim_type c1,
	enum isl_dim_type c2, enum isl_dim_type c3, enum isl_dim_type c4)
{
	return isl_basic_map_inequalities_matrix(bset_to_bmap(bset),
						 c1, c2, c3, c4, isl_dim_in);
}

__isl_give isl_basic_set *isl_basic_set_from_constraint_matrices(
	__isl_take isl_space *dim,
	__isl_take isl_mat *eq, __isl_take isl_mat *ineq, enum isl_dim_type c1,
	enum isl_dim_type c2, enum isl_dim_type c3, enum isl_dim_type c4)
{
	isl_basic_map *bmap;
	bmap = isl_basic_map_from_constraint_matrices(dim, eq, ineq,
						   c1, c2, c3, c4, isl_dim_in);
	return bset_from_bmap(bmap);
}

isl_bool isl_basic_map_can_zip(__isl_keep isl_basic_map *bmap)
{
	if (!bmap)
		return isl_bool_error;
	
	return isl_space_can_zip(bmap->dim);
}

isl_bool isl_map_can_zip(__isl_keep isl_map *map)
{
	if (!map)
		return isl_bool_error;
	
	return isl_space_can_zip(map->dim);
}

/* Given a basic map (A -> B) -> (C -> D), return the corresponding basic map
 * (A -> C) -> (B -> D).
 */
__isl_give isl_basic_map *isl_basic_map_zip(__isl_take isl_basic_map *bmap)
{
	unsigned pos;
	isl_size n_in;
	isl_size n1;
	isl_size n2;

	if (!bmap)
		return NULL;

	if (!isl_basic_map_can_zip(bmap))
		isl_die(bmap->ctx, isl_error_invalid,
			"basic map cannot be zipped", goto error);
	n_in = isl_space_dim(bmap->dim->nested[0], isl_dim_in);
	n1 = isl_space_dim(bmap->dim->nested[0], isl_dim_out);
	n2 = isl_space_dim(bmap->dim->nested[1], isl_dim_in);
	if (n_in < 0 || n1 < 0 || n2 < 0)
		return isl_basic_map_free(bmap);
	pos = isl_basic_map_offset(bmap, isl_dim_in) + n_in;
	bmap = isl_basic_map_cow(bmap);
	bmap = isl_basic_map_swap_vars(bmap, pos, n1, n2);
	if (!bmap)
		return NULL;
	bmap->dim = isl_space_zip(bmap->dim);
	if (!bmap->dim)
		goto error;
	bmap = isl_basic_map_mark_final(bmap);
	return bmap;
error:
	isl_basic_map_free(bmap);
	return NULL;
}

/* Given a map (A -> B) -> (C -> D), return the corresponding map
 * (A -> C) -> (B -> D).
 */
__isl_give isl_map *isl_map_zip(__isl_take isl_map *map)
{
	int i;

	if (!map)
		return NULL;

	if (!isl_map_can_zip(map))
		isl_die(map->ctx, isl_error_invalid, "map cannot be zipped",
			goto error);

	map = isl_map_cow(map);
	if (!map)
		return NULL;

	for (i = 0; i < map->n; ++i) {
		map->p[i] = isl_basic_map_zip(map->p[i]);
		if (!map->p[i])
			goto error;
	}

	map->dim = isl_space_zip(map->dim);
	if (!map->dim)
		goto error;

	return map;
error:
	isl_map_free(map);
	return NULL;
}

/* Can we apply isl_basic_map_curry to "bmap"?
 * That is, does it have a nested relation in its domain?
 */
isl_bool isl_basic_map_can_curry(__isl_keep isl_basic_map *bmap)
{
	if (!bmap)
		return isl_bool_error;

	return isl_space_can_curry(bmap->dim);
}

/* Can we apply isl_map_curry to "map"?
 * That is, does it have a nested relation in its domain?
 */
isl_bool isl_map_can_curry(__isl_keep isl_map *map)
{
	if (!map)
		return isl_bool_error;

	return isl_space_can_curry(map->dim);
}

/* Given a basic map (A -> B) -> C, return the corresponding basic map
 * A -> (B -> C).
 */
__isl_give isl_basic_map *isl_basic_map_curry(__isl_take isl_basic_map *bmap)
{

	if (!bmap)
		return NULL;

	if (!isl_basic_map_can_curry(bmap))
		isl_die(bmap->ctx, isl_error_invalid,
			"basic map cannot be curried", goto error);
	bmap = isl_basic_map_cow(bmap);
	if (!bmap)
		return NULL;
	bmap->dim = isl_space_curry(bmap->dim);
	if (!bmap->dim)
		goto error;
	bmap = isl_basic_map_mark_final(bmap);
	return bmap;
error:
	isl_basic_map_free(bmap);
	return NULL;
}

/* Given a map (A -> B) -> C, return the corresponding map
 * A -> (B -> C).
 */
__isl_give isl_map *isl_map_curry(__isl_take isl_map *map)
{
	return isl_map_change_space(map, &isl_map_can_curry,
				    "map cannot be curried", &isl_space_curry);
}

/* Can isl_map_range_curry be applied to "map"?
 * That is, does it have a nested relation in its range,
 * the domain of which is itself a nested relation?
 */
isl_bool isl_map_can_range_curry(__isl_keep isl_map *map)
{
	if (!map)
		return isl_bool_error;

	return isl_space_can_range_curry(map->dim);
}

/* Given a map A -> ((B -> C) -> D), return the corresponding map
 * A -> (B -> (C -> D)).
 */
__isl_give isl_map *isl_map_range_curry(__isl_take isl_map *map)
{
	return isl_map_change_space(map, &isl_map_can_range_curry,
				    "map range cannot be curried",
				    &isl_space_range_curry);
}

/* Can we apply isl_basic_map_uncurry to "bmap"?
 * That is, does it have a nested relation in its domain?
 */
isl_bool isl_basic_map_can_uncurry(__isl_keep isl_basic_map *bmap)
{
	if (!bmap)
		return isl_bool_error;

	return isl_space_can_uncurry(bmap->dim);
}

/* Can we apply isl_map_uncurry to "map"?
 * That is, does it have a nested relation in its domain?
 */
isl_bool isl_map_can_uncurry(__isl_keep isl_map *map)
{
	if (!map)
		return isl_bool_error;

	return isl_space_can_uncurry(map->dim);
}

/* Given a basic map A -> (B -> C), return the corresponding basic map
 * (A -> B) -> C.
 */
__isl_give isl_basic_map *isl_basic_map_uncurry(__isl_take isl_basic_map *bmap)
{

	if (!bmap)
		return NULL;

	if (!isl_basic_map_can_uncurry(bmap))
		isl_die(bmap->ctx, isl_error_invalid,
			"basic map cannot be uncurried",
			return isl_basic_map_free(bmap));
	bmap = isl_basic_map_cow(bmap);
	if (!bmap)
		return NULL;
	bmap->dim = isl_space_uncurry(bmap->dim);
	if (!bmap->dim)
		return isl_basic_map_free(bmap);
	bmap = isl_basic_map_mark_final(bmap);
	return bmap;
}

/* Given a map A -> (B -> C), return the corresponding map
 * (A -> B) -> C.
 */
__isl_give isl_map *isl_map_uncurry(__isl_take isl_map *map)
{
	return isl_map_change_space(map, &isl_map_can_uncurry,
				"map cannot be uncurried", &isl_space_uncurry);
}

__isl_give isl_set *isl_set_equate(__isl_take isl_set *set,
	enum isl_dim_type type1, int pos1, enum isl_dim_type type2, int pos2)
{
	return isl_map_equate(set, type1, pos1, type2, pos2);
}

/* Construct a basic map where the given dimensions are equal to each other.
 */
static __isl_give isl_basic_map *equator(__isl_take isl_space *space,
	enum isl_dim_type type1, int pos1, enum isl_dim_type type2, int pos2)
{
	isl_basic_map *bmap = NULL;
	int i;
	isl_size total;

	total = isl_space_dim(space, isl_dim_all);
	if (total < 0 ||
	    isl_space_check_range(space, type1, pos1, 1) < 0 ||
	    isl_space_check_range(space, type2, pos2, 1) < 0)
		goto error;

	if (type1 == type2 && pos1 == pos2)
		return isl_basic_map_universe(space);

	bmap = isl_basic_map_alloc_space(isl_space_copy(space), 0, 1, 0);
	i = isl_basic_map_alloc_equality(bmap);
	if (i < 0)
		goto error;
	isl_seq_clr(bmap->eq[i], 1 + total);
	pos1 += isl_basic_map_offset(bmap, type1);
	pos2 += isl_basic_map_offset(bmap, type2);
	isl_int_set_si(bmap->eq[i][pos1], -1);
	isl_int_set_si(bmap->eq[i][pos2], 1);
	bmap = isl_basic_map_finalize(bmap);
	isl_space_free(space);
	return bmap;
error:
	isl_space_free(space);
	isl_basic_map_free(bmap);
	return NULL;
}

/* Add a constraint imposing that the given two dimensions are equal.
 */
__isl_give isl_basic_map *isl_basic_map_equate(__isl_take isl_basic_map *bmap,
	enum isl_dim_type type1, int pos1, enum isl_dim_type type2, int pos2)
{
	isl_basic_map *eq;

	eq = equator(isl_basic_map_get_space(bmap), type1, pos1, type2, pos2);

	bmap = isl_basic_map_intersect(bmap, eq);

	return bmap;
}

/* Add a constraint imposing that the given two dimensions are equal.
 */
__isl_give isl_map *isl_map_equate(__isl_take isl_map *map,
	enum isl_dim_type type1, int pos1, enum isl_dim_type type2, int pos2)
{
	isl_basic_map *bmap;

	bmap = equator(isl_map_get_space(map), type1, pos1, type2, pos2);

	map = isl_map_intersect(map, isl_map_from_basic_map(bmap));

	return map;
}

/* Add a constraint imposing that the given two dimensions have opposite values.
 */
__isl_give isl_map *isl_map_oppose(__isl_take isl_map *map,
	enum isl_dim_type type1, int pos1, enum isl_dim_type type2, int pos2)
{
	isl_basic_map *bmap = NULL;
	int i;
	isl_size total;

	if (isl_map_check_range(map, type1, pos1, 1) < 0)
		return isl_map_free(map);
	if (isl_map_check_range(map, type2, pos2, 1) < 0)
		return isl_map_free(map);

	total = isl_map_dim(map, isl_dim_all);
	if (total < 0)
		return isl_map_free(map);
	bmap = isl_basic_map_alloc_space(isl_map_get_space(map), 0, 1, 0);
	i = isl_basic_map_alloc_equality(bmap);
	if (i < 0)
		goto error;
	isl_seq_clr(bmap->eq[i], 1 + total);
	pos1 += isl_basic_map_offset(bmap, type1);
	pos2 += isl_basic_map_offset(bmap, type2);
	isl_int_set_si(bmap->eq[i][pos1], 1);
	isl_int_set_si(bmap->eq[i][pos2], 1);
	bmap = isl_basic_map_finalize(bmap);

	map = isl_map_intersect(map, isl_map_from_basic_map(bmap));

	return map;
error:
	isl_basic_map_free(bmap);
	isl_map_free(map);
	return NULL;
}

/* Construct a constraint imposing that the value of the first dimension is
 * greater than or equal to that of the second.
 */
static __isl_give isl_constraint *constraint_order_ge(
	__isl_take isl_space *space, enum isl_dim_type type1, int pos1,
	enum isl_dim_type type2, int pos2)
{
	isl_constraint *c;

	if (isl_space_check_range(space, type1, pos1, 1) < 0 ||
	    isl_space_check_range(space, type2, pos2, 1) < 0)
		space = isl_space_free(space);
	if (!space)
		return NULL;

	c = isl_constraint_alloc_inequality(isl_local_space_from_space(space));

	if (type1 == type2 && pos1 == pos2)
		return c;

	c = isl_constraint_set_coefficient_si(c, type1, pos1, 1);
	c = isl_constraint_set_coefficient_si(c, type2, pos2, -1);

	return c;
}

/* Add a constraint imposing that the value of the first dimension is
 * greater than or equal to that of the second.
 */
__isl_give isl_basic_map *isl_basic_map_order_ge(__isl_take isl_basic_map *bmap,
	enum isl_dim_type type1, int pos1, enum isl_dim_type type2, int pos2)
{
	isl_constraint *c;
	isl_space *space;

	if (type1 == type2 && pos1 == pos2)
		return bmap;
	space = isl_basic_map_get_space(bmap);
	c = constraint_order_ge(space, type1, pos1, type2, pos2);
	bmap = isl_basic_map_add_constraint(bmap, c);

	return bmap;
}

/* Add a constraint imposing that the value of the first dimension is
 * greater than or equal to that of the second.
 */
__isl_give isl_map *isl_map_order_ge(__isl_take isl_map *map,
	enum isl_dim_type type1, int pos1, enum isl_dim_type type2, int pos2)
{
	isl_constraint *c;
	isl_space *space;

	if (type1 == type2 && pos1 == pos2)
		return map;
	space = isl_map_get_space(map);
	c = constraint_order_ge(space, type1, pos1, type2, pos2);
	map = isl_map_add_constraint(map, c);

	return map;
}

/* Add a constraint imposing that the value of the first dimension is
 * less than or equal to that of the second.
 */
__isl_give isl_map *isl_map_order_le(__isl_take isl_map *map,
	enum isl_dim_type type1, int pos1, enum isl_dim_type type2, int pos2)
{
	return isl_map_order_ge(map, type2, pos2, type1, pos1);
}

/* Construct a basic map where the value of the first dimension is
 * greater than that of the second.
 */
static __isl_give isl_basic_map *greator(__isl_take isl_space *space,
	enum isl_dim_type type1, int pos1, enum isl_dim_type type2, int pos2)
{
	isl_basic_map *bmap = NULL;
	int i;
	isl_size total;

	if (isl_space_check_range(space, type1, pos1, 1) < 0 ||
	    isl_space_check_range(space, type2, pos2, 1) < 0)
		goto error;

	if (type1 == type2 && pos1 == pos2)
		return isl_basic_map_empty(space);

	bmap = isl_basic_map_alloc_space(space, 0, 0, 1);
	total = isl_basic_map_dim(bmap, isl_dim_all);
	i = isl_basic_map_alloc_inequality(bmap);
	if (total < 0 || i < 0)
		return isl_basic_map_free(bmap);
	isl_seq_clr(bmap->ineq[i], 1 + total);
	pos1 += isl_basic_map_offset(bmap, type1);
	pos2 += isl_basic_map_offset(bmap, type2);
	isl_int_set_si(bmap->ineq[i][pos1], 1);
	isl_int_set_si(bmap->ineq[i][pos2], -1);
	isl_int_set_si(bmap->ineq[i][0], -1);
	bmap = isl_basic_map_finalize(bmap);

	return bmap;
error:
	isl_space_free(space);
	isl_basic_map_free(bmap);
	return NULL;
}

/* Add a constraint imposing that the value of the first dimension is
 * greater than that of the second.
 */
__isl_give isl_basic_map *isl_basic_map_order_gt(__isl_take isl_basic_map *bmap,
	enum isl_dim_type type1, int pos1, enum isl_dim_type type2, int pos2)
{
	isl_basic_map *gt;

	gt = greator(isl_basic_map_get_space(bmap), type1, pos1, type2, pos2);

	bmap = isl_basic_map_intersect(bmap, gt);

	return bmap;
}

/* Add a constraint imposing that the value of the first dimension is
 * greater than that of the second.
 */
__isl_give isl_map *isl_map_order_gt(__isl_take isl_map *map,
	enum isl_dim_type type1, int pos1, enum isl_dim_type type2, int pos2)
{
	isl_basic_map *bmap;

	bmap = greator(isl_map_get_space(map), type1, pos1, type2, pos2);

	map = isl_map_intersect(map, isl_map_from_basic_map(bmap));

	return map;
}

/* Add a constraint imposing that the value of the first dimension is
 * smaller than that of the second.
 */
__isl_give isl_map *isl_map_order_lt(__isl_take isl_map *map,
	enum isl_dim_type type1, int pos1, enum isl_dim_type type2, int pos2)
{
	return isl_map_order_gt(map, type2, pos2, type1, pos1);
}

__isl_give isl_aff *isl_basic_map_get_div(__isl_keep isl_basic_map *bmap,
	int pos)
{
	isl_aff *div;
	isl_local_space *ls;

	if (!bmap)
		return NULL;

	if (!isl_basic_map_divs_known(bmap))
		isl_die(isl_basic_map_get_ctx(bmap), isl_error_invalid,
			"some divs are unknown", return NULL);

	ls = isl_basic_map_get_local_space(bmap);
	div = isl_local_space_get_div(ls, pos);
	isl_local_space_free(ls);

	return div;
}

__isl_give isl_aff *isl_basic_set_get_div(__isl_keep isl_basic_set *bset,
	int pos)
{
	return isl_basic_map_get_div(bset, pos);
}

/* Plug in "subs" for dimension "type", "pos" of "bset".
 *
 * Let i be the dimension to replace and let "subs" be of the form
 *
 *	f/d
 *
 * Any integer division with a non-zero coefficient for i,
 *
 *	floor((a i + g)/m)
 *
 * is replaced by
 *
 *	floor((a f + d g)/(m d))
 *
 * Constraints of the form
 *
 *	a i + g
 *
 * are replaced by
 *
 *	a f + d g
 *
 * We currently require that "subs" is an integral expression.
 * Handling rational expressions may require us to add stride constraints
 * as we do in isl_basic_set_preimage_multi_aff.
 */
__isl_give isl_basic_set *isl_basic_set_substitute(
	__isl_take isl_basic_set *bset,
	enum isl_dim_type type, unsigned pos, __isl_keep isl_aff *subs)
{
	int i;
	isl_int v;
	isl_ctx *ctx;
	isl_size n_div;

	if (bset && isl_basic_set_plain_is_empty(bset))
		return bset;

	bset = isl_basic_set_cow(bset);
	if (!bset || !subs)
		goto error;

	ctx = isl_basic_set_get_ctx(bset);
	if (!isl_space_is_equal(bset->dim, subs->ls->dim))
		isl_die(ctx, isl_error_invalid,
			"spaces don't match", goto error);
	n_div = isl_local_space_dim(subs->ls, isl_dim_div);
	if (n_div < 0)
		goto error;
	if (n_div != 0)
		isl_die(ctx, isl_error_unsupported,
			"cannot handle divs yet", goto error);
	if (!isl_int_is_one(subs->v->el[0]))
		isl_die(ctx, isl_error_invalid,
			"can only substitute integer expressions", goto error);

	pos += isl_basic_set_offset(bset, type);

	isl_int_init(v);

	for (i = 0; i < bset->n_eq; ++i) {
		if (isl_int_is_zero(bset->eq[i][pos]))
			continue;
		isl_int_set(v, bset->eq[i][pos]);
		isl_int_set_si(bset->eq[i][pos], 0);
		isl_seq_combine(bset->eq[i], subs->v->el[0], bset->eq[i],
				v, subs->v->el + 1, subs->v->size - 1);
	}

	for (i = 0; i < bset->n_ineq; ++i) {
		if (isl_int_is_zero(bset->ineq[i][pos]))
			continue;
		isl_int_set(v, bset->ineq[i][pos]);
		isl_int_set_si(bset->ineq[i][pos], 0);
		isl_seq_combine(bset->ineq[i], subs->v->el[0], bset->ineq[i],
				v, subs->v->el + 1, subs->v->size - 1);
	}

	for (i = 0; i < bset->n_div; ++i) {
		if (isl_int_is_zero(bset->div[i][1 + pos]))
			continue;
		isl_int_set(v, bset->div[i][1 + pos]);
		isl_int_set_si(bset->div[i][1 + pos], 0);
		isl_seq_combine(bset->div[i] + 1,
				subs->v->el[0], bset->div[i] + 1,
				v, subs->v->el + 1, subs->v->size - 1);
		isl_int_mul(bset->div[i][0], bset->div[i][0], subs->v->el[0]);
	}

	isl_int_clear(v);

	bset = isl_basic_set_simplify(bset);
	return isl_basic_set_finalize(bset);
error:
	isl_basic_set_free(bset);
	return NULL;
}

/* Plug in "subs" for dimension "type", "pos" of "set".
 */
__isl_give isl_set *isl_set_substitute(__isl_take isl_set *set,
	enum isl_dim_type type, unsigned pos, __isl_keep isl_aff *subs)
{
	int i;

	if (set && isl_set_plain_is_empty(set))
		return set;

	set = isl_set_cow(set);
	if (!set || !subs)
		goto error;

	for (i = set->n - 1; i >= 0; --i) {
		set->p[i] = isl_basic_set_substitute(set->p[i], type, pos, subs);
		set = set_from_map(remove_if_empty(set_to_map(set), i));
		if (!set)
			return NULL;
	}

	return set;
error:
	isl_set_free(set);
	return NULL;
}

/* Check if the range of "ma" is compatible with the domain or range
 * (depending on "type") of "bmap".
 */
static isl_stat check_basic_map_compatible_range_multi_aff(
	__isl_keep isl_basic_map *bmap, enum isl_dim_type type,
	__isl_keep isl_multi_aff *ma)
{
	isl_bool m;
	isl_space *ma_space;

	ma_space = isl_multi_aff_get_space(ma);

	m = isl_space_has_equal_params(bmap->dim, ma_space);
	if (m < 0)
		goto error;
	if (!m)
		isl_die(isl_basic_map_get_ctx(bmap), isl_error_invalid,
			"parameters don't match", goto error);
	m = isl_space_tuple_is_equal(bmap->dim, type, ma_space, isl_dim_out);
	if (m < 0)
		goto error;
	if (!m)
		isl_die(isl_basic_map_get_ctx(bmap), isl_error_invalid,
			"spaces don't match", goto error);

	isl_space_free(ma_space);
	return isl_stat_ok;
error:
	isl_space_free(ma_space);
	return isl_stat_error;
}

/* Copy the divs from "ma" to "bmap", adding zeros for the "n_before"
 * coefficients before the transformed range of dimensions,
 * the "n_after" coefficients after the transformed range of dimensions
 * and the coefficients of the other divs in "bmap".
 */
static __isl_give isl_basic_map *set_ma_divs(__isl_take isl_basic_map *bmap,
	__isl_keep isl_multi_aff *ma, int n_before, int n_after, int n_div)
{
	int i;
	isl_size n_param;
	isl_size n_set;
	isl_local_space *ls;

	if (n_div == 0)
		return bmap;

	ls = isl_aff_get_domain_local_space(ma->u.p[0]);
	n_param = isl_local_space_dim(ls, isl_dim_param);
	n_set = isl_local_space_dim(ls, isl_dim_set);
	if (n_param < 0 || n_set < 0)
		return isl_basic_map_free(bmap);

	for (i = 0; i < n_div; ++i) {
		int o_bmap = 0, o_ls = 0;

		isl_seq_cpy(bmap->div[i], ls->div->row[i], 1 + 1 + n_param);
		o_bmap += 1 + 1 + n_param;
		o_ls += 1 + 1 + n_param;
		isl_seq_clr(bmap->div[i] + o_bmap, n_before);
		o_bmap += n_before;
		isl_seq_cpy(bmap->div[i] + o_bmap,
			    ls->div->row[i] + o_ls, n_set);
		o_bmap += n_set;
		o_ls += n_set;
		isl_seq_clr(bmap->div[i] + o_bmap, n_after);
		o_bmap += n_after;
		isl_seq_cpy(bmap->div[i] + o_bmap,
			    ls->div->row[i] + o_ls, n_div);
		o_bmap += n_div;
		o_ls += n_div;
		isl_seq_clr(bmap->div[i] + o_bmap, bmap->n_div - n_div);
		bmap = isl_basic_map_add_div_constraints(bmap, i);
		if (!bmap)
			goto error;
	}

	isl_local_space_free(ls);
	return bmap;
error:
	isl_local_space_free(ls);
	return isl_basic_map_free(bmap);
}

/* How many stride constraints does "ma" enforce?
 * That is, how many of the affine expressions have a denominator
 * different from one?
 */
static int multi_aff_strides(__isl_keep isl_multi_aff *ma)
{
	int i;
	int strides = 0;

	for (i = 0; i < ma->n; ++i)
		if (!isl_int_is_one(ma->u.p[i]->v->el[0]))
			strides++;

	return strides;
}

/* For each affine expression in ma of the form
 *
 *	x_i = (f_i y + h_i)/m_i
 *
 * with m_i different from one, add a constraint to "bmap"
 * of the form
 *
 *	f_i y + h_i = m_i alpha_i
 *
 * with alpha_i an additional existentially quantified variable.
 *
 * The input variables of "ma" correspond to a subset of the variables
 * of "bmap".  There are "n_before" variables in "bmap" before this
 * subset and "n_after" variables after this subset.
 * The integer divisions of the affine expressions in "ma" are assumed
 * to have been aligned.  There are "n_div_ma" of them and
 * they appear first in "bmap", straight after the "n_after" variables.
 */
static __isl_give isl_basic_map *add_ma_strides(
	__isl_take isl_basic_map *bmap, __isl_keep isl_multi_aff *ma,
	int n_before, int n_after, int n_div_ma)
{
	int i, k;
	int div;
	isl_size total;
	isl_size n_param;
	isl_size n_in;

	total = isl_basic_map_dim(bmap, isl_dim_all);
	n_param = isl_multi_aff_dim(ma, isl_dim_param);
	n_in = isl_multi_aff_dim(ma, isl_dim_in);
	if (total < 0 || n_param < 0 || n_in < 0)
		return isl_basic_map_free(bmap);
	for (i = 0; i < ma->n; ++i) {
		int o_bmap = 0, o_ma = 1;

		if (isl_int_is_one(ma->u.p[i]->v->el[0]))
			continue;
		div = isl_basic_map_alloc_div(bmap);
		k = isl_basic_map_alloc_equality(bmap);
		if (div < 0 || k < 0)
			goto error;
		isl_int_set_si(bmap->div[div][0], 0);
		isl_seq_cpy(bmap->eq[k] + o_bmap,
			    ma->u.p[i]->v->el + o_ma, 1 + n_param);
		o_bmap += 1 + n_param;
		o_ma += 1 + n_param;
		isl_seq_clr(bmap->eq[k] + o_bmap, n_before);
		o_bmap += n_before;
		isl_seq_cpy(bmap->eq[k] + o_bmap,
			    ma->u.p[i]->v->el + o_ma, n_in);
		o_bmap += n_in;
		o_ma += n_in;
		isl_seq_clr(bmap->eq[k] + o_bmap, n_after);
		o_bmap += n_after;
		isl_seq_cpy(bmap->eq[k] + o_bmap,
			    ma->u.p[i]->v->el + o_ma, n_div_ma);
		o_bmap += n_div_ma;
		o_ma += n_div_ma;
		isl_seq_clr(bmap->eq[k] + o_bmap, 1 + total - o_bmap);
		isl_int_neg(bmap->eq[k][1 + total], ma->u.p[i]->v->el[0]);
		total++;
	}

	return bmap;
error:
	isl_basic_map_free(bmap);
	return NULL;
}

/* Replace the domain or range space (depending on "type) of "space" by "set".
 */
static __isl_give isl_space *isl_space_set(__isl_take isl_space *space,
	enum isl_dim_type type, __isl_take isl_space *set)
{
	if (type == isl_dim_in) {
		space = isl_space_range(space);
		space = isl_space_map_from_domain_and_range(set, space);
	} else {
		space = isl_space_domain(space);
		space = isl_space_map_from_domain_and_range(space, set);
	}

	return space;
}

/* Compute the preimage of the domain or range (depending on "type")
 * of "bmap" under the function represented by "ma".
 * In other words, plug in "ma" in the domain or range of "bmap".
 * The result is a basic map that lives in the same space as "bmap"
 * except that the domain or range has been replaced by
 * the domain space of "ma".
 *
 * If bmap is represented by
 *
 *	A(p) + S u + B x + T v + C(divs) >= 0,
 *
 * where u and x are input and output dimensions if type == isl_dim_out
 * while x and v are input and output dimensions if type == isl_dim_in,
 * and ma is represented by
 *
 *	x = D(p) + F(y) + G(divs')
 *
 * then the result is
 *
 *	A(p) + B D(p) + S u + B F(y) + T v + B G(divs') + C(divs) >= 0
 *
 * The divs in the input set are similarly adjusted.
 * In particular
 *
 *	floor((a_i(p) + s u + b_i x + t v + c_i(divs))/n_i)
 *
 * becomes
 *
 *	floor((a_i(p) + b_i D(p) + s u + b_i F(y) + t v +
 *		B_i G(divs') + c_i(divs))/n_i)
 *
 * If bmap is not a rational map and if F(y) involves any denominators
 *
 *	x_i = (f_i y + h_i)/m_i
 *
 * then additional constraints are added to ensure that we only
 * map back integer points.  That is we enforce
 *
 *	f_i y + h_i = m_i alpha_i
 *
 * with alpha_i an additional existentially quantified variable.
 *
 * We first copy over the divs from "ma".
 * Then we add the modified constraints and divs from "bmap".
 * Finally, we add the stride constraints, if needed.
 */
__isl_give isl_basic_map *isl_basic_map_preimage_multi_aff(
	__isl_take isl_basic_map *bmap, enum isl_dim_type type,
	__isl_take isl_multi_aff *ma)
{
	int i, k;
	isl_space *space;
	isl_basic_map *res = NULL;
	isl_size n_before, n_after, n_div_bmap, n_div_ma;
	isl_int f, c1, c2, g;
	isl_bool rational;
	int strides;

	isl_int_init(f);
	isl_int_init(c1);
	isl_int_init(c2);
	isl_int_init(g);

	ma = isl_multi_aff_align_divs(ma);
	if (!bmap || !ma)
		goto error;
	if (check_basic_map_compatible_range_multi_aff(bmap, type, ma) < 0)
		goto error;

	if (type == isl_dim_in) {
		n_before = 0;
		n_after = isl_basic_map_dim(bmap, isl_dim_out);
	} else {
		n_before = isl_basic_map_dim(bmap, isl_dim_in);
		n_after = 0;
	}
	n_div_bmap = isl_basic_map_dim(bmap, isl_dim_div);
	n_div_ma = ma->n ? isl_aff_dim(ma->u.p[0], isl_dim_div) : 0;
	if (n_before < 0 || n_after < 0 || n_div_bmap < 0 || n_div_ma < 0)
		goto error;

	space = isl_multi_aff_get_domain_space(ma);
	space = isl_space_set(isl_basic_map_get_space(bmap), type, space);
	rational = isl_basic_map_is_rational(bmap);
	strides = rational ? 0 : multi_aff_strides(ma);
	res = isl_basic_map_alloc_space(space, n_div_ma + n_div_bmap + strides,
			    bmap->n_eq + strides, bmap->n_ineq + 2 * n_div_ma);
	if (rational)
		res = isl_basic_map_set_rational(res);

	for (i = 0; i < n_div_ma + n_div_bmap; ++i)
		if (isl_basic_map_alloc_div(res) < 0)
			goto error;

	res = set_ma_divs(res, ma, n_before, n_after, n_div_ma);
	if (!res)
		goto error;

	for (i = 0; i < bmap->n_eq; ++i) {
		k = isl_basic_map_alloc_equality(res);
		if (k < 0)
			goto error;
		if (isl_seq_preimage(res->eq[k], bmap->eq[i], ma, n_before,
				    n_after, n_div_ma, n_div_bmap,
				    f, c1, c2, g, 0) < 0)
			goto error;
	}

	for (i = 0; i < bmap->n_ineq; ++i) {
		k = isl_basic_map_alloc_inequality(res);
		if (k < 0)
			goto error;
		if (isl_seq_preimage(res->ineq[k], bmap->ineq[i], ma, n_before,
				    n_after, n_div_ma, n_div_bmap,
				    f, c1, c2, g, 0) < 0)
			goto error;
	}

	for (i = 0; i < bmap->n_div; ++i) {
		if (isl_int_is_zero(bmap->div[i][0])) {
			isl_int_set_si(res->div[n_div_ma + i][0], 0);
			continue;
		}
		if (isl_seq_preimage(res->div[n_div_ma + i], bmap->div[i], ma,
				    n_before, n_after, n_div_ma, n_div_bmap,
				    f, c1, c2, g, 1) < 0)
			goto error;
	}

	if (strides)
		res = add_ma_strides(res, ma, n_before, n_after, n_div_ma);

	isl_int_clear(f);
	isl_int_clear(c1);
	isl_int_clear(c2);
	isl_int_clear(g);
	isl_basic_map_free(bmap);
	isl_multi_aff_free(ma);
	res = isl_basic_map_simplify(res);
	return isl_basic_map_finalize(res);
error:
	isl_int_clear(f);
	isl_int_clear(c1);
	isl_int_clear(c2);
	isl_int_clear(g);
	isl_basic_map_free(bmap);
	isl_multi_aff_free(ma);
	isl_basic_map_free(res);
	return NULL;
}

/* Compute the preimage of "bset" under the function represented by "ma".
 * In other words, plug in "ma" in "bset".  The result is a basic set
 * that lives in the domain space of "ma".
 */
__isl_give isl_basic_set *isl_basic_set_preimage_multi_aff(
	__isl_take isl_basic_set *bset, __isl_take isl_multi_aff *ma)
{
	return isl_basic_map_preimage_multi_aff(bset, isl_dim_set, ma);
}

/* Compute the preimage of the domain of "bmap" under the function
 * represented by "ma".
 * In other words, plug in "ma" in the domain of "bmap".
 * The result is a basic map that lives in the same space as "bmap"
 * except that the domain has been replaced by the domain space of "ma".
 */
__isl_give isl_basic_map *isl_basic_map_preimage_domain_multi_aff(
	__isl_take isl_basic_map *bmap, __isl_take isl_multi_aff *ma)
{
	return isl_basic_map_preimage_multi_aff(bmap, isl_dim_in, ma);
}

/* Compute the preimage of the range of "bmap" under the function
 * represented by "ma".
 * In other words, plug in "ma" in the range of "bmap".
 * The result is a basic map that lives in the same space as "bmap"
 * except that the range has been replaced by the domain space of "ma".
 */
__isl_give isl_basic_map *isl_basic_map_preimage_range_multi_aff(
	__isl_take isl_basic_map *bmap, __isl_take isl_multi_aff *ma)
{
	return isl_basic_map_preimage_multi_aff(bmap, isl_dim_out, ma);
}

/* Check if the range of "ma" is compatible with the domain or range
 * (depending on "type") of "map".
 * Return isl_stat_error if anything is wrong.
 */
static isl_stat check_map_compatible_range_multi_aff(
	__isl_keep isl_map *map, enum isl_dim_type type,
	__isl_keep isl_multi_aff *ma)
{
	isl_bool m;
	isl_space *ma_space;

	ma_space = isl_multi_aff_get_space(ma);
	m = isl_space_tuple_is_equal(map->dim, type, ma_space, isl_dim_out);
	isl_space_free(ma_space);
	if (m < 0)
		return isl_stat_error;
	if (!m)
		isl_die(isl_map_get_ctx(map), isl_error_invalid,
			"spaces don't match", return isl_stat_error);
	return isl_stat_ok;
}

/* Compute the preimage of the domain or range (depending on "type")
 * of "map" under the function represented by "ma".
 * In other words, plug in "ma" in the domain or range of "map".
 * The result is a map that lives in the same space as "map"
 * except that the domain or range has been replaced by
 * the domain space of "ma".
 *
 * The parameters are assumed to have been aligned.
 */
static __isl_give isl_map *map_preimage_multi_aff(__isl_take isl_map *map,
	enum isl_dim_type type, __isl_take isl_multi_aff *ma)
{
	int i;
	isl_space *space;

	map = isl_map_cow(map);
	ma = isl_multi_aff_align_divs(ma);
	if (!map || !ma)
		goto error;
	if (check_map_compatible_range_multi_aff(map, type, ma) < 0)
		goto error;

	for (i = 0; i < map->n; ++i) {
		map->p[i] = isl_basic_map_preimage_multi_aff(map->p[i], type,
							isl_multi_aff_copy(ma));
		if (!map->p[i])
			goto error;
	}

	space = isl_multi_aff_get_domain_space(ma);
	space = isl_space_set(isl_map_get_space(map), type, space);

	isl_space_free(map->dim);
	map->dim = space;
	if (!map->dim)
		goto error;

	isl_multi_aff_free(ma);
	if (map->n > 1)
		ISL_F_CLR(map, ISL_MAP_DISJOINT);
	ISL_F_CLR(map, ISL_SET_NORMALIZED);
	return map;
error:
	isl_multi_aff_free(ma);
	isl_map_free(map);
	return NULL;
}

/* Compute the preimage of the domain or range (depending on "type")
 * of "map" under the function represented by "ma".
 * In other words, plug in "ma" in the domain or range of "map".
 * The result is a map that lives in the same space as "map"
 * except that the domain or range has been replaced by
 * the domain space of "ma".
 */
__isl_give isl_map *isl_map_preimage_multi_aff(__isl_take isl_map *map,
	enum isl_dim_type type, __isl_take isl_multi_aff *ma)
{
	isl_bool aligned;

	if (!map || !ma)
		goto error;

	aligned = isl_map_space_has_equal_params(map, ma->space);
	if (aligned < 0)
		goto error;
	if (aligned)
		return map_preimage_multi_aff(map, type, ma);

	if (isl_map_check_named_params(map) < 0)
		goto error;
	if (!isl_space_has_named_params(ma->space))
		isl_die(map->ctx, isl_error_invalid,
			"unaligned unnamed parameters", goto error);
	map = isl_map_align_params(map, isl_multi_aff_get_space(ma));
	ma = isl_multi_aff_align_params(ma, isl_map_get_space(map));

	return map_preimage_multi_aff(map, type, ma);
error:
	isl_multi_aff_free(ma);
	return isl_map_free(map);
}

/* Compute the preimage of "set" under the function represented by "ma".
 * In other words, plug in "ma" in "set".  The result is a set
 * that lives in the domain space of "ma".
 */
__isl_give isl_set *isl_set_preimage_multi_aff(__isl_take isl_set *set,
	__isl_take isl_multi_aff *ma)
{
	return isl_map_preimage_multi_aff(set, isl_dim_set, ma);
}

/* Compute the preimage of the domain of "map" under the function
 * represented by "ma".
 * In other words, plug in "ma" in the domain of "map".
 * The result is a map that lives in the same space as "map"
 * except that the domain has been replaced by the domain space of "ma".
 */
__isl_give isl_map *isl_map_preimage_domain_multi_aff(__isl_take isl_map *map,
	__isl_take isl_multi_aff *ma)
{
	return isl_map_preimage_multi_aff(map, isl_dim_in, ma);
}

/* Compute the preimage of the range of "map" under the function
 * represented by "ma".
 * In other words, plug in "ma" in the range of "map".
 * The result is a map that lives in the same space as "map"
 * except that the range has been replaced by the domain space of "ma".
 */
__isl_give isl_map *isl_map_preimage_range_multi_aff(__isl_take isl_map *map,
	__isl_take isl_multi_aff *ma)
{
	return isl_map_preimage_multi_aff(map, isl_dim_out, ma);
}

/* Compute the preimage of "map" under the function represented by "pma".
 * In other words, plug in "pma" in the domain or range of "map".
 * The result is a map that lives in the same space as "map",
 * except that the space of type "type" has been replaced by
 * the domain space of "pma".
 *
 * The parameters of "map" and "pma" are assumed to have been aligned.
 */
static __isl_give isl_map *isl_map_preimage_pw_multi_aff_aligned(
	__isl_take isl_map *map, enum isl_dim_type type,
	__isl_take isl_pw_multi_aff *pma)
{
	int i;
	isl_map *res;

	if (!pma)
		goto error;

	if (pma->n == 0) {
		isl_pw_multi_aff_free(pma);
		res = isl_map_empty(isl_map_get_space(map));
		isl_map_free(map);
		return res;
	}

	res = isl_map_preimage_multi_aff(isl_map_copy(map), type,
					isl_multi_aff_copy(pma->p[0].maff));
	if (type == isl_dim_in)
		res = isl_map_intersect_domain(res,
						isl_map_copy(pma->p[0].set));
	else
		res = isl_map_intersect_range(res,
						isl_map_copy(pma->p[0].set));

	for (i = 1; i < pma->n; ++i) {
		isl_map *res_i;

		res_i = isl_map_preimage_multi_aff(isl_map_copy(map), type,
					isl_multi_aff_copy(pma->p[i].maff));
		if (type == isl_dim_in)
			res_i = isl_map_intersect_domain(res_i,
						isl_map_copy(pma->p[i].set));
		else
			res_i = isl_map_intersect_range(res_i,
						isl_map_copy(pma->p[i].set));
		res = isl_map_union(res, res_i);
	}

	isl_pw_multi_aff_free(pma);
	isl_map_free(map);
	return res;
error:
	isl_pw_multi_aff_free(pma);
	isl_map_free(map);
	return NULL;
}

/* Compute the preimage of "map" under the function represented by "pma".
 * In other words, plug in "pma" in the domain or range of "map".
 * The result is a map that lives in the same space as "map",
 * except that the space of type "type" has been replaced by
 * the domain space of "pma".
 */
__isl_give isl_map *isl_map_preimage_pw_multi_aff(__isl_take isl_map *map,
	enum isl_dim_type type, __isl_take isl_pw_multi_aff *pma)
{
	isl_bool aligned;

	if (!map || !pma)
		goto error;

	aligned = isl_map_space_has_equal_params(map, pma->dim);
	if (aligned < 0)
		goto error;
	if (aligned)
		return isl_map_preimage_pw_multi_aff_aligned(map, type, pma);

	if (isl_map_check_named_params(map) < 0)
		goto error;
	if (isl_pw_multi_aff_check_named_params(pma) < 0)
		goto error;
	map = isl_map_align_params(map, isl_pw_multi_aff_get_space(pma));
	pma = isl_pw_multi_aff_align_params(pma, isl_map_get_space(map));

	return isl_map_preimage_pw_multi_aff_aligned(map, type, pma);
error:
	isl_pw_multi_aff_free(pma);
	return isl_map_free(map);
}

/* Compute the preimage of "set" under the function represented by "pma".
 * In other words, plug in "pma" in "set".  The result is a set
 * that lives in the domain space of "pma".
 */
__isl_give isl_set *isl_set_preimage_pw_multi_aff(__isl_take isl_set *set,
	__isl_take isl_pw_multi_aff *pma)
{
	return isl_map_preimage_pw_multi_aff(set, isl_dim_set, pma);
}

/* Compute the preimage of the domain of "map" under the function
 * represented by "pma".
 * In other words, plug in "pma" in the domain of "map".
 * The result is a map that lives in the same space as "map",
 * except that domain space has been replaced by the domain space of "pma".
 */
__isl_give isl_map *isl_map_preimage_domain_pw_multi_aff(
	__isl_take isl_map *map, __isl_take isl_pw_multi_aff *pma)
{
	return isl_map_preimage_pw_multi_aff(map, isl_dim_in, pma);
}

/* Compute the preimage of the range of "map" under the function
 * represented by "pma".
 * In other words, plug in "pma" in the range of "map".
 * The result is a map that lives in the same space as "map",
 * except that range space has been replaced by the domain space of "pma".
 */
__isl_give isl_map *isl_map_preimage_range_pw_multi_aff(
	__isl_take isl_map *map, __isl_take isl_pw_multi_aff *pma)
{
	return isl_map_preimage_pw_multi_aff(map, isl_dim_out, pma);
}

/* Compute the preimage of "map" under the function represented by "mpa".
 * In other words, plug in "mpa" in the domain or range of "map".
 * The result is a map that lives in the same space as "map",
 * except that the space of type "type" has been replaced by
 * the domain space of "mpa".
 *
 * If the map does not involve any constraints that refer to the
 * dimensions of the substituted space, then the only possible
 * effect of "mpa" on the map is to map the space to a different space.
 * We create a separate isl_multi_aff to effectuate this change
 * in order to avoid spurious splitting of the map along the pieces
 * of "mpa".
 * If "mpa" has a non-trivial explicit domain, however,
 * then the full substitution should be performed.
 */
__isl_give isl_map *isl_map_preimage_multi_pw_aff(__isl_take isl_map *map,
	enum isl_dim_type type, __isl_take isl_multi_pw_aff *mpa)
{
	isl_size n;
	isl_bool full;
	isl_pw_multi_aff *pma;

	n = isl_map_dim(map, type);
	if (n < 0 || !mpa)
		goto error;

	full = isl_map_involves_dims(map, type, 0, n);
	if (full >= 0 && !full)
		full = isl_multi_pw_aff_has_non_trivial_domain(mpa);
	if (full < 0)
		goto error;
	if (!full) {
		isl_space *space;
		isl_multi_aff *ma;

		space = isl_multi_pw_aff_get_space(mpa);
		isl_multi_pw_aff_free(mpa);
		ma = isl_multi_aff_zero(space);
		return isl_map_preimage_multi_aff(map, type, ma);
	}

	pma = isl_pw_multi_aff_from_multi_pw_aff(mpa);
	return isl_map_preimage_pw_multi_aff(map, type, pma);
error:
	isl_map_free(map);
	isl_multi_pw_aff_free(mpa);
	return NULL;
}

/* Compute the preimage of "map" under the function represented by "mpa".
 * In other words, plug in "mpa" in the domain "map".
 * The result is a map that lives in the same space as "map",
 * except that domain space has been replaced by the domain space of "mpa".
 */
__isl_give isl_map *isl_map_preimage_domain_multi_pw_aff(
	__isl_take isl_map *map, __isl_take isl_multi_pw_aff *mpa)
{
	return isl_map_preimage_multi_pw_aff(map, isl_dim_in, mpa);
}

/* Compute the preimage of "set" by the function represented by "mpa".
 * In other words, plug in "mpa" in "set".
 */
__isl_give isl_set *isl_set_preimage_multi_pw_aff(__isl_take isl_set *set,
	__isl_take isl_multi_pw_aff *mpa)
{
	return isl_map_preimage_multi_pw_aff(set, isl_dim_set, mpa);
}

/* Return a copy of the equality constraints of "bset" as a matrix.
 */
__isl_give isl_mat *isl_basic_set_extract_equalities(
	__isl_keep isl_basic_set *bset)
{
	isl_ctx *ctx;
	isl_size total;

	total = isl_basic_set_dim(bset, isl_dim_all);
	if (total < 0)
		return NULL;

	ctx = isl_basic_set_get_ctx(bset);
	return isl_mat_sub_alloc6(ctx, bset->eq, 0, bset->n_eq, 0, 1 + total);
}

/* Are the "n" "coefficients" starting at "first" of the integer division
 * expressions at position "pos1" in "bmap1" and "pos2" in "bmap2" equal
 * to each other?
 * The "coefficient" at position 0 is the denominator.
 * The "coefficient" at position 1 is the constant term.
 */
isl_bool isl_basic_map_equal_div_expr_part(__isl_keep isl_basic_map *bmap1,
	int pos1, __isl_keep isl_basic_map *bmap2, int pos2,
	unsigned first, unsigned n)
{
	if (isl_basic_map_check_range(bmap1, isl_dim_div, pos1, 1) < 0)
		return isl_bool_error;
	if (isl_basic_map_check_range(bmap2, isl_dim_div, pos2, 1) < 0)
		return isl_bool_error;
	return isl_seq_eq(bmap1->div[pos1] + first,
			  bmap2->div[pos2] + first, n);
}

/* Are the integer division expressions at position "pos1" in "bmap1" and
 * "pos2" in "bmap2" equal to each other, except that the constant terms
 * are different?
 */
isl_bool isl_basic_map_equal_div_expr_except_constant(
	__isl_keep isl_basic_map *bmap1, int pos1,
	__isl_keep isl_basic_map *bmap2, int pos2)
{
	isl_bool equal;
	isl_size total, total2;

	total = isl_basic_map_dim(bmap1, isl_dim_all);
	total2 = isl_basic_map_dim(bmap2, isl_dim_all);
	if (total < 0 || total2 < 0)
		return isl_bool_error;
	if (total != total2)
		isl_die(isl_basic_map_get_ctx(bmap1), isl_error_invalid,
			"incomparable div expressions", return isl_bool_error);
	equal = isl_basic_map_equal_div_expr_part(bmap1, pos1, bmap2, pos2,
						0, 1);
	if (equal < 0 || !equal)
		return equal;
	equal = isl_basic_map_equal_div_expr_part(bmap1, pos1, bmap2, pos2,
						1, 1);
	if (equal < 0 || equal)
		return isl_bool_not(equal);
	return isl_basic_map_equal_div_expr_part(bmap1, pos1, bmap2, pos2,
						2, total);
}

/* Replace the numerator of the constant term of the integer division
 * expression at position "div" in "bmap" by "value".
 * The caller guarantees that this does not change the meaning
 * of the input.
 */
__isl_give isl_basic_map *isl_basic_map_set_div_expr_constant_num_si_inplace(
	__isl_take isl_basic_map *bmap, int div, int value)
{
	if (isl_basic_map_check_range(bmap, isl_dim_div, div, 1) < 0)
		return isl_basic_map_free(bmap);

	isl_int_set_si(bmap->div[div][1], value);

	return bmap;
}

/* Is the point "inner" internal to inequality constraint "ineq"
 * of "bset"?
 * The point is considered to be internal to the inequality constraint,
 * if it strictly lies on the positive side of the inequality constraint,
 * or if it lies on the constraint and the constraint is lexico-positive.
 */
static isl_bool is_internal(__isl_keep isl_vec *inner,
	__isl_keep isl_basic_set *bset, int ineq)
{
	isl_ctx *ctx;
	int pos;
	isl_size total;

	if (!inner || !bset)
		return isl_bool_error;

	ctx = isl_basic_set_get_ctx(bset);
	isl_seq_inner_product(inner->el, bset->ineq[ineq], inner->size,
				&ctx->normalize_gcd);
	if (!isl_int_is_zero(ctx->normalize_gcd))
		return isl_int_is_nonneg(ctx->normalize_gcd);

	total = isl_basic_set_dim(bset, isl_dim_all);
	if (total < 0)
		return isl_bool_error;
	pos = isl_seq_first_non_zero(bset->ineq[ineq] + 1, total);
	return isl_int_is_pos(bset->ineq[ineq][1 + pos]);
}

/* Tighten the inequality constraints of "bset" that are outward with respect
 * to the point "vec".
 * That is, tighten the constraints that are not satisfied by "vec".
 *
 * "vec" is a point internal to some superset S of "bset" that is used
 * to make the subsets of S disjoint, by tightening one half of the constraints
 * that separate two subsets.  In particular, the constraints of S
 * are all satisfied by "vec" and should not be tightened.
 * Of the internal constraints, those that have "vec" on the outside
 * are tightened.  The shared facet is included in the adjacent subset
 * with the opposite constraint.
 * For constraints that saturate "vec", this criterion cannot be used
 * to determine which of the two sides should be tightened.
 * Instead, the sign of the first non-zero coefficient is used
 * to make this choice.  Note that this second criterion is never used
 * on the constraints of S since "vec" is interior to "S".
 */
__isl_give isl_basic_set *isl_basic_set_tighten_outward(
	__isl_take isl_basic_set *bset, __isl_keep isl_vec *vec)
{
	int j;

	bset = isl_basic_set_cow(bset);
	if (!bset)
		return NULL;
	for (j = 0; j < bset->n_ineq; ++j) {
		isl_bool internal;

		internal = is_internal(vec, bset, j);
		if (internal < 0)
			return isl_basic_set_free(bset);
		if (internal)
			continue;
		isl_int_sub_ui(bset->ineq[j][0], bset->ineq[j][0], 1);
	}

	return bset;
}

/* Replace the variables x of type "type" starting at "first" in "bmap"
 * by x' with x = M x' with M the matrix trans.
 * That is, replace the corresponding coefficients c by c M.
 *
 * The transformation matrix should be a square matrix.
 */
__isl_give isl_basic_map *isl_basic_map_transform_dims(
	__isl_take isl_basic_map *bmap, enum isl_dim_type type, unsigned first,
	__isl_take isl_mat *trans)
{
	unsigned pos;

	bmap = isl_basic_map_cow(bmap);
	if (!bmap || !trans)
		goto error;

	if (trans->n_row != trans->n_col)
		isl_die(trans->ctx, isl_error_invalid,
			"expecting square transformation matrix", goto error);
	if (isl_basic_map_check_range(bmap, type, first, trans->n_row) < 0)
		goto error;

	pos = isl_basic_map_offset(bmap, type) + first;

	if (isl_mat_sub_transform(bmap->eq, bmap->n_eq, pos,
			isl_mat_copy(trans)) < 0)
		goto error;
	if (isl_mat_sub_transform(bmap->ineq, bmap->n_ineq, pos,
		      isl_mat_copy(trans)) < 0)
		goto error;
	if (isl_mat_sub_transform(bmap->div, bmap->n_div, 1 + pos,
		      isl_mat_copy(trans)) < 0)
		goto error;

	ISL_F_CLR(bmap, ISL_BASIC_MAP_SORTED);
	ISL_F_CLR(bmap, ISL_BASIC_MAP_NORMALIZED_DIVS);

	isl_mat_free(trans);
	return bmap;
error:
	isl_mat_free(trans);
	isl_basic_map_free(bmap);
	return NULL;
}

/* Replace the variables x of type "type" starting at "first" in "bset"
 * by x' with x = M x' with M the matrix trans.
 * That is, replace the corresponding coefficients c by c M.
 *
 * The transformation matrix should be a square matrix.
 */
__isl_give isl_basic_set *isl_basic_set_transform_dims(
	__isl_take isl_basic_set *bset, enum isl_dim_type type, unsigned first,
	__isl_take isl_mat *trans)
{
	return isl_basic_map_transform_dims(bset, type, first, trans);
}<|MERGE_RESOLUTION|>--- conflicted
+++ resolved
@@ -51,23 +51,19 @@
 #include <set_to_map.c>
 #include <set_from_map.c>
 
-<<<<<<< HEAD
 /* Treat "bset" as a basic map.
  * Internally, isl_basic_set is defined to isl_basic_map, so in practice,
  * this function performs a redundant cast.
  */
 static __isl_keep const isl_basic_map *const_bset_to_bmap(
 	__isl_keep const isl_basic_set *bset)
-=======
+{
+	return (const isl_basic_map *) bset;
+}
+
 #undef TYPE
 #define TYPE	isl_basic_map
 #include "has_single_reference_templ.c"
-
-static unsigned n(__isl_keep isl_space *dim, enum isl_dim_type type)
->>>>>>> 179e221b
-{
-	return (const isl_basic_map *) bset;
-}
 
 static unsigned pos(__isl_keep isl_space *dim, enum isl_dim_type type)
 {
