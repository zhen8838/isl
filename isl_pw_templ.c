--- conflicted
+++ resolved
@@ -1272,13 +1272,8 @@
 				return FN(PW,gist_last)(pw, context, fn_el);
 			}
 		}
-<<<<<<< HEAD
 		set_i = FN(PW,get_domain_at)(pw, i);
-		set_i = isl_set_intersect(set_i, isl_set_copy(context));
-=======
-		set_i = intersect_context(isl_set_copy(pw->p[i].set),
-						 isl_set_copy(context));
->>>>>>> a90e708a
+		set_i = intersect_context(set_i, isl_set_copy(context));
 		empty = isl_set_plain_is_empty(set_i);
 		el = FN(PW,take_base_at)(pw, i);
 		el = fn_el(el, set_i);
@@ -1310,29 +1305,17 @@
 
 __isl_give PW *FN(PW,gist)(__isl_take PW *pw, __isl_take isl_set *context)
 {
-<<<<<<< HEAD
 	return FN(PW,gist_fn)(pw, context, &FN(EL,gist),
-					&isl_set_gist_basic_set);
-=======
-	FN(PW,align_params_set)(&pw, &context);
-	return FN(PW,gist_aligned)(pw, context, &FN(EL,gist),
 					&isl_set_gist_basic_set,
 					&isl_set_intersect);
->>>>>>> a90e708a
 }
 
 __isl_give PW *FN(PW,gist_params)(__isl_take PW *pw,
 	__isl_take isl_set *context)
 {
-<<<<<<< HEAD
 	return FN(PW,gist_fn)(pw, context, &FN(EL,gist_params),
-					&isl_set_gist_params_basic_set);
-=======
-	FN(PW,align_params_set)(&pw, &context);
-	return FN(PW,gist_aligned)(pw, context, &FN(EL,gist_params),
 					&isl_set_gist_params_basic_set,
 					&isl_set_intersect_params);
->>>>>>> a90e708a
 }
 
 /* Coalesce the domains of "pw".
