--- conflicted
+++ resolved
@@ -1795,11 +1795,7 @@
 	unsigned total;
 	isl_dim_map *dim_map;
 
-<<<<<<< HEAD
-	if (!node)
-=======
 	if (!node || !graph->lp)
->>>>>>> d2b4c80a
 		return NULL;
 
 	total = isl_basic_set_total_dim(graph->lp);
@@ -1839,11 +1835,7 @@
 	unsigned total;
 	isl_dim_map *dim_map;
 
-<<<<<<< HEAD
-	if (!src || !dst)
-=======
 	if (!src || !dst || !graph->lp)
->>>>>>> d2b4c80a
 		return NULL;
 
 	total = isl_basic_set_total_dim(graph->lp);
